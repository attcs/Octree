/*
MIT License

Copyright (c) 2021 Attila Csikós

Permission is hereby granted, free of charge, to any person obtaining a copy
of this software and associated documentation files (the "Software"), to deal
in the Software without restriction, including without limitation the rights
to use, copy, modify, merge, publish, distribute, sublicense, and/or sell
copies of the Software, and to permit persons to whom the Software is
furnished to do so, subject to the following conditions:

The above copyright notice and this permission notice shall be included in all
copies or substantial portions of the Software.

THE SOFTWARE IS PROVIDED "AS IS", WITHOUT WARRANTY OF ANY KIND, EXPRESS OR
IMPLIED, INCLUDING BUT NOT LIMITED TO THE WARRANTIES OF MERCHANTABILITY,
FITNESS FOR A PARTICULAR PURPOSE AND NONINFRINGEMENT. IN NO EVENT SHALL THE
AUTHORS OR COPYRIGHT HOLDERS BE LIABLE FOR ANY CLAIM, DAMAGES OR OTHER
LIABILITY, WHETHER IN AN ACTION OF CONTRACT, TORT OR OTHERWISE, ARISING FROM,
OUT OF OR IN CONNECTION WITH THE SOFTWARE OR THE USE OR OTHER DEALINGS IN THE
SOFTWARE.
*/


/* Settings
* Use the following define-s before the header include

Node center is not stored within the nodes. It will be calculated ad-hoc everytime when it is required, e.g in search algorithm.
#define ORTHOTREE__DISABLED_NODECENTER

Node size is not stored within the nodes. It will be calculated ad-hoc everytime when it is required, e.g in search algorithm.
#define ORTHOTREE__DISABLED_NODESIZE
*/


#ifndef ORTHOTREE_GUARD
#define ORTHOTREE_GUARD

#include <assert.h>
#include <math.h>

#include <algorithm>
#include <array>
#include <bit>
#include <bitset>
#include <concepts>
#include <execution>
#include <functional>
#include <iterator>
#include <map>
#include <numeric>
#include <optional>
#include <queue>
#include <set>
#include <span>
#include <stdexcept>
#include <tuple>
#include <type_traits>
#include <unordered_map>
#include <unordered_set>
#include <vector>
#include <version>

#ifdef __has_include
#if __has_include(<immintrin.h>)
#include <immintrin.h>
<<<<<<< HEAD
#if (defined(__BMI2__) || defined(__AVX2__)) && (defined(_M_X64) || defined(__x86_64__) || defined(__amd64__))
=======
#if defined(__BMI2__) || defined(__AVX2__)
>>>>>>> 55f2e39e
#define BMI2_PDEP_AVAILABLE 1
#endif
#endif
#endif

#if defined(__clang__)
#define LOOPIVDEP
#elif defined(__INTEL_COMPILER)
#define LOOPIVDEP _Pragma("ivdep")
#elif defined(__GNUC__)
#define LOOPIVDEP _Pragma("GCC ivdep")
#elif defined(_MSC_VER)
#define LOOPIVDEP _Pragma("loop(ivdep)")
#else
#define LOOPIVDEP
#endif

#ifndef CRASH
#define CRASH_UNDEF
#define CRASH()       \
  do                  \
  {                   \
    assert(false);    \
    std::terminate(); \
  } while (0)
#endif // !CRASH

#ifndef CRASH_IF
#define CRASH_IF_UNDEF
#define CRASH_IF(cond) \
  do                   \
  {                    \
    if (cond)          \
    {                  \
      CRASH();         \
    }                  \
  } while (0)
#endif // !CRASH_IF

#ifdef __cpp_lib_execution
#define EXEC_POL_DEF(e) \
  std::conditional_t<IS_PARALLEL_EXEC, std::execution::parallel_unsequenced_policy, std::execution::unsequenced_policy> constexpr e
#define EXEC_POL_ADD(e) e,
#else
#define EXEC_POL_DEF(e)
#define EXEC_POL_ADD(e)
#endif

namespace OrthoTree
{
#ifdef ORTHOTREE_INDEX_T__INT
  using index_t = int;
#else
  using index_t = std::size_t;
#endif // ORTHOTREE_INDEX_INT


#ifdef __clang__
#pragma clang diagnostic push
#pragma clang diagnostic ignored "-Wreturn-type"
#endif

#ifdef __GNUC__
#pragma GCC diagnostic push
#pragma GCC diagnostic ignored "-Wreturn-type"
#endif

#ifdef _MSC_VER
#pragma warning(disable : 4715)
#endif

  namespace detail
  {
    template<typename TContainer, typename TKey>
    concept HasAt = requires(TContainer container, TKey key) { container.at(key); };

    template<typename T>
    concept HasFirst = requires(T value) { value.first; };
    template<typename T>
    concept HasSecond = requires(T value) { value.second; };

    template<typename, typename key_type = std::void_t<>>
    struct container_key_type
    {
      using type = index_t;
    };

    template<typename TContainer>
    struct container_key_type<TContainer, std::void_t<typename TContainer::key_type>>
    {
      using type = TContainer::key_type;
    };


    template<typename T, std::size_t N>
    constexpr index_t getID(std::array<T, N> const& container, T const& value) noexcept
    {
      return index_t(std::distance(container.data(), &value));
    }

    template<typename T>
    constexpr index_t getID(std::vector<T> const& container, T const& value) noexcept
    {
      return index_t(std::distance(container.data(), &value));
    }


    template<typename T>
    constexpr index_t getID(std::span<T const> const& container, T const& value) noexcept
    {
      return index_t(std::distance(container.data(), &value));
    }

    template<typename TContainer>
    constexpr typename TContainer::key_type getKeyPart(TContainer const& container, typename TContainer::value_type const& value) noexcept
      requires(HasFirst<typename TContainer::value_type>)
    {
      return value.first;
    }

    template<typename TContainer>
    constexpr index_t getKeyPart(TContainer const& container, typename TContainer::value_type const& value) noexcept
      requires(std::contiguous_iterator<typename TContainer::iterator>)
    {
      return index_t(std::distance(&container[0], &value));
    }

    template<typename T>
    constexpr const auto& getValuePart(T const& value) noexcept
      requires(HasSecond<T>)
    {
      return value.second;
    }

    template<typename value_type>
    constexpr const auto& getValuePart(value_type const& value) noexcept
    {
      return value;
    }

    template<typename value_type, typename entity_type>
    constexpr void setValuePart(value_type& value, entity_type const& entity) noexcept
      requires(HasSecond<value_type>)
    {
      value.second = entity;
    }

    template<typename value_type, typename entity_type>
    constexpr void setValuePart(value_type& value, entity_type const& entity) noexcept
    {
      value = entity;
    }


    template<typename TContainer, typename TKey>
    constexpr const auto& at(TContainer const& container, TKey const& key) noexcept
      requires(HasAt<TContainer, TKey>)
    {
      return container.at(key);
    }

    template<typename TContainer, typename TKey>
    constexpr auto& at(TContainer& container, TKey const& key) noexcept
      requires(HasAt<TContainer, TKey>)
    {
      return container.at(key);
    }

    template<typename TContainer, typename TKey>
    constexpr const auto& at(TContainer const& continer, TKey const& key) noexcept
    {
      return continer[key];
    }

    template<typename TContainer, typename TKey>
    constexpr auto& at(TContainer& continer, TKey const& key) noexcept
    {
      return continer[key];
    }

    template<typename TContainer, typename TKey, typename TValue>
    constexpr void set(TContainer& container, TKey key, TValue const& value) noexcept
      requires(HasAt<TContainer, TKey>)
    {
      container.at(key) = value;
    }

    template<typename TContainer, typename TKey, typename TValue>
    constexpr void set(TContainer& continer, TKey key, TValue const& value) noexcept
    {
      continer[key] = value;
    }


    struct pair_hash
    {
      template<typename T>
      static constexpr void hash_combine(std::size_t& seed, T value) noexcept
      {
        seed ^= value + std::size_t{ 0x9e3779b9 } + (seed << std::size_t{ 6 }) + (seed >> std::size_t{ 2 });
      }

      template<typename T1, typename T2>
      constexpr std::size_t operator()(std::pair<T1, T2> const& pair) const noexcept
      {
        std::size_t seed = 0;
        hash_combine(seed, pair.first);
        hash_combine(seed, pair.second);
        return seed;
      }
    };

    template<typename TContainer, typename... TElement>
    concept HasEmplaceBack = requires(TContainer container, TElement&&... elements) { container.emplace_back(std::forward<TElement>(elements)...); };

    template<typename TContainer, typename... TElement>
    concept HasEmplace = requires(TContainer container, TElement&&... elements) { container.emplace(std::forward<TElement>(elements)...); };

    template<HasEmplaceBack TContainer, typename... TElement>
    constexpr void emplace(TContainer& container, TElement&&... element) noexcept
    {
      container.emplace_back(std::forward<TElement>(element)...);
    }

    template<HasEmplace TContainer, typename... TElement>
    constexpr void emplace(TContainer& container, TElement&&... element) noexcept
    {
      container.emplace(std::forward<TElement>(element)...);
    }

    template<typename T, bool DOES_ORDER_MATTER>
    static std::pair<T, T> makePair(T a, T b) noexcept
    {
      if constexpr (DOES_ORDER_MATTER)
        return a < b ? std::pair<T, T>{ a, b } : std::pair<T, T>{ b, a };
      else
        return std::pair<T, T>{ a, b };
    }

    template<typename TContainer>
    void sortAndUnique(TContainer& c) noexcept
    {
      std::sort(c.begin(), c.end());
      c.erase(std::unique(c.begin(), c.end()), c.end());
    }

    template<typename TContainer, typename... TElement>
    concept HasReserve = requires(TContainer container) { container.reserve(0); };

    template<HasReserve TContainer>
    constexpr void reserve(TContainer& c, std::size_t n) noexcept
    {
      c.reserve(n);
    };

    template<typename TContainer>
    constexpr void reserve(TContainer& c, std::size_t n) noexcept {};

    template<uint8_t e, typename TOut = std::size_t>
    consteval TOut pow2_ce()
    {
      constexpr auto bitSize = sizeof(TOut) * CHAR_BIT;
      static_assert(e >= 0 && e < bitSize);
      return TOut{ 1 } << e;
    }

    template<typename TIn, typename TOut = std::size_t>
    constexpr TOut pow2(TIn e) noexcept
    {
      assert(e >= 0 && e < (sizeof(TOut) * CHAR_BIT));
      return TOut{ 1 } << e;
    }
  } // namespace detail

#ifdef _MSC_VER
#pragma warning(default : 4715)
#endif

#ifdef __clang__
#pragma clang diagnostic pop
#endif

#ifdef __GNUC__
#pragma GCC diagnostic pop
#endif


  // Type of the dimension
  using dim_t = uint32_t;

  // Type of depth
  using depth_t = uint32_t;

  // Grid id
  using GridID = uint32_t;

  // Enum of relation with Planes
  enum class PlaneRelation : char
  {
    Negative,
    Hit,
    Positive
  };

  // Adaptor concepts

  template<class TAdapter, typename TVector, typename TBox, typename TRay, typename TPlane, typename TGeometry = double>
  concept AdaptorBasicsConcept = requires(TVector& point, dim_t dimensionID, TGeometry value) {
    { TAdapter::SetPointC(point, dimensionID, value) };
  } && requires(TVector const& point, dim_t dimensionID) {
    { TAdapter::GetPointC(point, dimensionID) } -> std::convertible_to<TGeometry>;
  } && requires(TBox& box, dim_t dimensionID, TGeometry value) {
    { TAdapter::SetBoxMinC(box, dimensionID, value) };
  } && requires(TBox& box, dim_t dimensionID, TGeometry value) {
    { TAdapter::SetBoxMaxC(box, dimensionID, value) };
  } && requires(TBox const& box, dim_t dimensionID) {
    { TAdapter::GetBoxMinC(box, dimensionID) } -> std::convertible_to<TGeometry>;
  } && requires(TBox const& box, dim_t dimensionID) {
    { TAdapter::GetBoxMaxC(box, dimensionID) } -> std::convertible_to<TGeometry>;
  } && requires(TRay const& ray) {
    { TAdapter::GetRayOrigin(ray) } -> std::convertible_to<TVector const&>;
  } && requires(TRay const& ray) {
    { TAdapter::GetRayDirection(ray) } -> std::convertible_to<TVector const&>;
  } && requires(TPlane const& plane) {
    { TAdapter::GetPlaneNormal(plane) } -> std::convertible_to<TVector const&>;
  } && requires(TPlane const& plane) {
    { TAdapter::GetPlaneOrigoDistance(plane) } -> std::convertible_to<TGeometry>;
  };

  template<class TAdapter, typename TVector, typename TBox, typename TRay, typename TPlane, typename TGeometry = double>
  concept AdaptorConcept =
    requires { requires AdaptorBasicsConcept<TAdapter, TVector, TBox, TRay, TPlane, TGeometry>; } && requires(TBox const& box, TVector const& point) {
      { TAdapter::DoesBoxContainPoint(box, point) } -> std::convertible_to<bool>;
    } && requires(TBox const& e1, TBox const& e2, bool e1_must_contain_e2) {
      { TAdapter::AreBoxesOverlapped(e1, e2, e1_must_contain_e2) } -> std::convertible_to<bool>;
    } && requires(TBox const& e1, TBox const& e2) {
      { TAdapter::AreBoxesOverlappedStrict(e1, e2) } -> std::convertible_to<bool>;
    } && requires(TVector const& box, TGeometry distanceOfOrigo, TVector const& planeNormal, TGeometry tolerance) {
      { TAdapter::GetPointPlaneRelation(box, distanceOfOrigo, planeNormal, tolerance) } -> std::convertible_to<PlaneRelation>;
    } && requires(TBox const& box, TVector const& rayBasePoint, TVector const& rayHeading, TGeometry tolerance) {
      { TAdapter::GetRayBoxDistance(box, rayBasePoint, rayHeading, tolerance) } -> std::convertible_to<std::optional<double>>;
    } && requires(TBox const& box, TRay const& ray, TGeometry tolerance) {
      { TAdapter::GetRayBoxDistance(box, ray, tolerance) } -> std::convertible_to<std::optional<double>>;
    };

  // Adaptors

  template<dim_t DIMENSION_NO, typename TVector, typename TBox, typename TRay, typename TPlane, typename TGeometry = double>
  struct AdaptorGeneralBasics
  {
    static inline constexpr TGeometry GetPointC(TVector const& point, dim_t dimensionID) noexcept { return point[dimensionID]; }
    static inline constexpr void SetPointC(TVector& point, dim_t dimensionID, TGeometry value) noexcept { point[dimensionID] = value; }

    static inline constexpr TGeometry GetBoxMinC(TBox const& box, dim_t dimensionID) noexcept { return box.Min[dimensionID]; }
    static inline constexpr TGeometry GetBoxMaxC(TBox const& box, dim_t dimensionID) noexcept { return box.Max[dimensionID]; }
    static inline constexpr void SetBoxMinC(TBox& box, dim_t dimensionID, TGeometry value) noexcept { box.Min[dimensionID] = value; }
    static inline constexpr void SetBoxMaxC(TBox& box, dim_t dimensionID, TGeometry value) noexcept { box.Max[dimensionID] = value; }

    static inline constexpr TVector const& GetRayDirection(TRay const& ray) noexcept { return ray.Direction; }
    static inline constexpr TVector const& GetRayOrigin(TRay const& ray) noexcept { return ray.Origin; }

    static inline constexpr TVector const& GetPlaneNormal(TPlane const& plane) noexcept { return plane.Normal; }
    static inline constexpr TGeometry GetPlaneOrigoDistance(TPlane const& plane) noexcept { return plane.OrigoDistance; }
  };


  template<dim_t DIMENSION_NO, typename TVector, typename TBox, typename TRay, typename TPlane, typename TGeometry, typename TAdaptorBasics>
  struct AdaptorGeneralBase : TAdaptorBasics
  {
    using Base = TAdaptorBasics;
    static_assert(AdaptorBasicsConcept<Base, TVector, TBox, TRay, TPlane, TGeometry>);

    static constexpr TVector Add(TVector const& ptL, TVector const& ptR) noexcept
    {
      auto point = TVector{};
      for (dim_t dimensionID = 0; dimensionID < DIMENSION_NO; ++dimensionID)
        Base::SetPointC(point, dimensionID, Base::GetPointC(ptL, dimensionID) + Base::GetPointC(ptR, dimensionID));

      return point;
    }

    static void MoveBox(TBox& box, TVector const& moveVector) noexcept
    {
      LOOPIVDEP
      for (dim_t dimensionID = 0; dimensionID < DIMENSION_NO; ++dimensionID)
      {
        Base::SetBoxMinC(box, dimensionID, Base::GetBoxMinC(box, dimensionID) + Base::GetPointC(moveVector, dimensionID));
        Base::SetBoxMaxC(box, dimensionID, Base::GetBoxMaxC(box, dimensionID) + Base::GetPointC(moveVector, dimensionID));
      }
    }

    static constexpr TGeometry Size2(TVector const& point) noexcept
    {
      auto d2 = TGeometry{ 0 };
      for (dim_t dimensionID = 0; dimensionID < DIMENSION_NO; ++dimensionID)
      {
        auto const d = Base::GetPointC(point, dimensionID);
        d2 += d * d;
      }
      return d2;
    }

    static constexpr TGeometry Size(TVector const& point) noexcept { return std::sqrt(Size2(point)); }

    static constexpr TGeometry Dot(TVector const& ptL, TVector const& ptR) noexcept
    {
      auto value = TGeometry{};
      for (dim_t dimensionID = 0; dimensionID < DIMENSION_NO; ++dimensionID)
        value += Base::GetPointC(ptL, dimensionID) * Base::GetPointC(ptR, dimensionID);

      return value;
    }

    static constexpr TGeometry Distance2(TVector const& ptL, TVector const& ptR) noexcept
    {
      auto d2 = TGeometry{ 0 };
      for (dim_t dimensionID = 0; dimensionID < DIMENSION_NO; ++dimensionID)
      {
        auto const d = Base::GetPointC(ptL, dimensionID) - Base::GetPointC(ptR, dimensionID);
        d2 += d * d;
      }
      return d2;
    }

    static constexpr TGeometry Distance(TVector const& ptL, TVector const& ptR) noexcept { return std::sqrt(Distance2(ptL, ptR)); }

    static constexpr bool ArePointsEqual(TVector const& ptL, TVector const& ptR, TGeometry rAccuracy) noexcept
    {
      return Distance2(ptL, ptR) <= rAccuracy * rAccuracy;
    }

    static constexpr bool IsNormalizedVector(TVector const& normal) noexcept { return std::abs(Size2(normal) - 1.0) < 0.000001; }

    static constexpr bool DoesBoxContainPoint(TBox const& box, TVector const& point, TGeometry tolerance = 0) noexcept
    {
      if (tolerance != 0.0)
      {
        assert(tolerance > 0);
        for (dim_t dimensionID = 0; dimensionID < DIMENSION_NO; ++dimensionID)
          if (!(Base::GetBoxMinC(box, dimensionID) - tolerance < Base::GetPointC(point, dimensionID) &&
                Base::GetPointC(point, dimensionID) < Base::GetBoxMaxC(box, dimensionID) + tolerance))
            return false;
      }
      else
      {
        for (dim_t dimensionID = 0; dimensionID < DIMENSION_NO; ++dimensionID)
          if (!(Base::GetBoxMinC(box, dimensionID) <= Base::GetPointC(point, dimensionID) &&
                Base::GetPointC(point, dimensionID) <= Base::GetBoxMaxC(box, dimensionID)))
            return false;
      }
      return true;
    }

    enum class EBoxRelation
    {
      Overlapped = -1,
      Adjecent = 0,
      Separated = 1
    };
    static constexpr EBoxRelation GetBoxRelation(TBox const& e1, TBox const& e2) noexcept
    {
      enum EBoxRelationCandidate : uint8_t
      {
        OverlappedC = 0x1,
        AdjecentC = 0x2,
        SeparatedC = 0x4
      };
      uint8_t rel = 0;

      for (dim_t dimensionID = 0; dimensionID < DIMENSION_NO; ++dimensionID)
      {
        if (Base::GetBoxMinC(e1, dimensionID) < Base::GetBoxMaxC(e2, dimensionID) && Base::GetBoxMaxC(e1, dimensionID) > Base::GetBoxMinC(e2, dimensionID))
          rel |= EBoxRelationCandidate::OverlappedC;
        else if (Base::GetBoxMinC(e1, dimensionID) == Base::GetBoxMaxC(e2, dimensionID) || Base::GetBoxMaxC(e1, dimensionID) == Base::GetBoxMinC(e2, dimensionID))
          rel |= EBoxRelationCandidate::AdjecentC;
        else if (Base::GetBoxMinC(e1, dimensionID) > Base::GetBoxMaxC(e2, dimensionID) || Base::GetBoxMaxC(e1, dimensionID) < Base::GetBoxMinC(e2, dimensionID))
          return EBoxRelation::Separated;
      }

      return (rel & EBoxRelationCandidate::AdjecentC) ? EBoxRelation::Adjecent : EBoxRelation::Overlapped;
    }

    static constexpr bool AreBoxesOverlappedStrict(TBox const& e1, TBox const& e2) noexcept
    {
      return GetBoxRelation(e1, e2) == EBoxRelation::Overlapped;
    }

    static constexpr bool AreBoxesOverlapped(TBox const& e1, TBox const& e2, bool e1_must_contain_e2 = true, bool fOverlapPtTouchAllowed = false) noexcept
    {
      if (e1_must_contain_e2)
      {
        for (dim_t dimensionID = 0; dimensionID < DIMENSION_NO; ++dimensionID)
        {
          if (Base::GetBoxMinC(e1, dimensionID) > Base::GetBoxMinC(e2, dimensionID) || Base::GetBoxMinC(e2, dimensionID) > Base::GetBoxMaxC(e1, dimensionID))
            return false;

          if (Base::GetBoxMinC(e1, dimensionID) > Base::GetBoxMaxC(e2, dimensionID) || Base::GetBoxMaxC(e2, dimensionID) > Base::GetBoxMaxC(e1, dimensionID))
            return false;
        }
        return true;
      }
      else
      {
        auto const rel = GetBoxRelation(e1, e2);
        if (fOverlapPtTouchAllowed)
          return rel == EBoxRelation::Adjecent || rel == EBoxRelation::Overlapped;
        else
          return rel == EBoxRelation::Overlapped;
      }
    }


    static constexpr std::optional<double> GetRayBoxDistance(TBox const& box, TVector const& rayBasePoint, TVector const& rayHeading, TGeometry tolerance) noexcept
    {
      if (DoesBoxContainPoint(box, rayBasePoint, tolerance))
        return 0.0;

      auto constexpr inf = std::numeric_limits<double>::infinity();

      auto minBoxDistances = std::array<double, DIMENSION_NO>{};
      auto maxBoxDistances = std::array<double, DIMENSION_NO>{};
      for (dim_t dimensionID = 0; dimensionID < DIMENSION_NO; ++dimensionID)
      {
        auto const dirComp = Base::GetPointC(rayHeading, dimensionID);
        if (dirComp == 0)
        {
          if (tolerance != 0.0)
          {
            // Box should be within tolerance (<, not <=)

            assert(tolerance > 0);
            if (Base::GetBoxMaxC(box, dimensionID) + tolerance <= Base::GetPointC(rayBasePoint, dimensionID))
              return std::nullopt;

            if (Base::GetBoxMinC(box, dimensionID) - tolerance >= Base::GetPointC(rayBasePoint, dimensionID))
              return std::nullopt;
          }
          else
          {
            if (Base::GetBoxMaxC(box, dimensionID) < Base::GetPointC(rayBasePoint, dimensionID))
              return std::nullopt;

            if (Base::GetBoxMinC(box, dimensionID) > Base::GetPointC(rayBasePoint, dimensionID))
              return std::nullopt;
          }

          minBoxDistances[dimensionID] = -inf;
          maxBoxDistances[dimensionID] = +inf;
        }
        else
        {
          auto const minBox = Base::GetBoxMinC(box, dimensionID) - tolerance;
          auto const maxBox = Base::GetBoxMaxC(box, dimensionID) + tolerance;
          auto const pointComp = Base::GetPointC(rayBasePoint, dimensionID);
          auto const dirCompRecip = 1.0 / dirComp;
          if (dirComp < 0.0)
          {
            minBoxDistances[dimensionID] = (maxBox - pointComp) * dirCompRecip;
            maxBoxDistances[dimensionID] = (minBox - pointComp) * dirCompRecip;
          }
          else
          {
            minBoxDistances[dimensionID] = (minBox - pointComp) * dirCompRecip;
            maxBoxDistances[dimensionID] = (maxBox - pointComp) * dirCompRecip;
          }
        }
      }

      auto const minBoxDistance = *std::max_element(minBoxDistances.begin(), minBoxDistances.end());
      auto const maxBoxDistance = *std::min_element(maxBoxDistances.begin(), maxBoxDistances.end());
      if (minBoxDistance > maxBoxDistance || maxBoxDistance < 0.0)
        return std::nullopt;
      else
        return minBoxDistance < 0 ? maxBoxDistance : minBoxDistance;
    }

    static constexpr std::optional<double> GetRayBoxDistance(TBox const& box, TRay const& ray, TGeometry tolerance) noexcept
    {
      return GetRayBoxDistance(box, Base::GetRayOrigin(ray), Base::GetRayDirection(ray), tolerance);
    }

    // Get point-Hyperplane relation (Plane equation: dotProduct(planeNormal, point) = distanceOfOrigo)
    static constexpr PlaneRelation GetPointPlaneRelation(TVector const& point, TGeometry distanceOfOrigo, TVector const& planeNormal, TGeometry tolerance) noexcept
    {
      assert(IsNormalizedVector(planeNormal));

      auto const pointProjected = Dot(planeNormal, point);

      if (pointProjected < distanceOfOrigo - tolerance)
        return PlaneRelation::Negative;

      if (pointProjected > distanceOfOrigo + tolerance)
        return PlaneRelation::Positive;

      return PlaneRelation::Hit;
    }
  };


  template<dim_t DIMENSION_NO, typename TVector, typename TBox, typename TRay, typename TPlane, typename TGeometry = double>
  using AdaptorGeneral =
    AdaptorGeneralBase<DIMENSION_NO, TVector, TBox, TRay, TPlane, TGeometry, AdaptorGeneralBasics<DIMENSION_NO, TVector, TBox, TRay, TPlane, TGeometry>>;


  // Bitset helpers for higher dimensions


  template<std::size_t N>
  using bitset_arithmetic = std::bitset<N>;

  template<std::size_t N>
  constexpr auto operator<=>(bitset_arithmetic<N> const& lhs, bitset_arithmetic<N> const& rhs) noexcept
  {
    using R = std::strong_ordering;
    for (std::size_t i = 0, id = N - 1; i < N; ++i, --id)
      if (lhs[id] ^ rhs[id])
        return lhs[id] ? R::greater : R::less;

    return R::equal;
  }

#ifdef __clang__
#pragma clang diagnostic push
#pragma clang diagnostic ignored "-Wbitwise-instead-of-logical"
#endif
  template<std::size_t N>
  inline bitset_arithmetic<N> operator+(bitset_arithmetic<N> const& lhs, bitset_arithmetic<N> const& rhs) noexcept
  {
    auto result = bitset_arithmetic<N>();
    bool carry = false;
    for (std::size_t i = 0; i < N; ++i)
    {
      result.set(i, (lhs[i] ^ rhs[i]) ^ carry);
      carry = (lhs[i] & rhs[i]) | (lhs[i] & carry) | (rhs[i] & carry);
    }

    assert(!carry); // unhandled overflow
    return result;
  }

  template<std::size_t N>
  inline constexpr bitset_arithmetic<N> operator-(bitset_arithmetic<N> result, bitset_arithmetic<N> const& rhs) noexcept
  {
    bool borrow = false;
    for (std::size_t index = 0; index < N; ++index)
    {
      bool lhsBit = result[index];
      bool rhsBit = rhs[index];
      result.set(index, lhsBit ^ rhsBit ^ borrow);
      borrow = (!lhsBit & (rhsBit | borrow)) | (lhsBit & rhsBit & borrow);
    }
    return result;
  }
#ifdef __clang__
#pragma clang diagnostic pop
#endif

  template<std::size_t N>
  inline bitset_arithmetic<N> operator+(bitset_arithmetic<N> const& lhs, std::size_t rhs) noexcept
  {
    return lhs + bitset_arithmetic<N>(rhs);
  }

  template<std::size_t N>
  inline bitset_arithmetic<N> operator-(bitset_arithmetic<N> const& lhs, std::size_t rhs) noexcept
  {
    return lhs - bitset_arithmetic<N>(rhs);
  }

  template<std::size_t N>
  inline bitset_arithmetic<N> operator*(bitset_arithmetic<N> const& lhs, bitset_arithmetic<N> const& rhs) noexcept
  {
    auto constexpr mult = [](bitset_arithmetic<N> const& lhs, bitset_arithmetic<N> const& rhs) {
      auto result = bitset_arithmetic<N>{};
      for (std::size_t i = 0; i < N; ++i)
        if (lhs[i])
          result = result + (rhs << i);

      return result;
    };

    return lhs.count() < rhs.count() ? mult(lhs, rhs) : mult(rhs, lhs);
  }

  template<std::size_t N>
  inline bitset_arithmetic<N> operator*(bitset_arithmetic<N> const& lhs, std::size_t rhs) noexcept
  {
    return lhs * bitset_arithmetic<N>(rhs);
  }

  template<std::size_t N>
  inline bitset_arithmetic<N> operator*(std::size_t rhs, bitset_arithmetic<N> const& lhs) noexcept
  {
    return lhs * bitset_arithmetic<N>(rhs);
  }

  struct bitset_arithmetic_compare final
  {
    template<std::size_t N>
    inline constexpr bool operator()(bitset_arithmetic<N> const& lhs, bitset_arithmetic<N> const& rhs) const noexcept
    {
      return lhs < rhs;
    }
  };

  namespace detail
  {
    // Internal geometry system which
    //  - can be instantiated
    //  - is float-based (and not suffer from integer aritmetic issues)
    template<dim_t DIMENSION_NO, typename TGeometry, typename TVector, typename TBox, typename AD>
    struct InternalGeometryModule
    {
      using Geometry = typename std::conditional_t<std::is_integral_v<TGeometry>, float, TGeometry>;
      using Vector = std::array<Geometry, DIMENSION_NO>;
      struct Box
      {
        Vector Min, Max;
      };

      static inline constexpr Geometry Size2(Vector const& vector) noexcept
      {
        auto d2 = Geometry{ 0 };
        LOOPIVDEP
        for (dim_t dimensionID = 0; dimensionID < DIMENSION_NO; ++dimensionID)
          d2 += vector[dimensionID] * vector[dimensionID];

        return d2;
      }

      static inline Geometry Size(Vector const& vector) noexcept { return std::sqrt(Size2(vector)); }

      static inline constexpr Vector GetBoxCenter(Box const& box) noexcept
      {
        Vector center;
        LOOPIVDEP
        for (dim_t dimensionID = 0; dimensionID < DIMENSION_NO; ++dimensionID)
          center[dimensionID] = (box.Min[dimensionID] + box.Max[dimensionID]) * Geometry(0.5);

        return center;
      }

      static inline constexpr Vector GetBoxCenterAD(TBox const& box) noexcept
      {
        Vector center;
        LOOPIVDEP
        for (dim_t dimensionID = 0; dimensionID < DIMENSION_NO; ++dimensionID)
          center[dimensionID] = (AD::GetBoxMinC(box, dimensionID) + AD::GetBoxMaxC(box, dimensionID)) * Geometry(0.5);

        return center;
      }

      static inline constexpr Vector GetBoxHalfSizeAD(TBox const& box) noexcept
      {
        Vector halfSize;
        LOOPIVDEP
        for (dim_t dimensionID = 0; dimensionID < DIMENSION_NO; ++dimensionID)
          halfSize[dimensionID] = (AD::GetBoxMaxC(box, dimensionID) - AD::GetBoxMinC(box, dimensionID)) * Geometry(0.5);

        return halfSize;
      }

      static inline bool AreBoxesOverlappingByCenter(Vector const& centerLhs, Vector const& centerRhs, Vector const& sizeLhs, Vector const& sizeRhs) noexcept
      {
        Vector distance;
        LOOPIVDEP
        for (dim_t dimensionID = 0; dimensionID < DIMENSION_NO; ++dimensionID)
          distance[dimensionID] = centerLhs[dimensionID] - centerRhs[dimensionID];

        Vector sizeLimit;
        LOOPIVDEP
        for (dim_t dimensionID = 0; dimensionID < DIMENSION_NO; ++dimensionID)
          sizeLimit[dimensionID] = (sizeLhs[dimensionID] + sizeRhs[dimensionID]) * Geometry(0.5);

        for (dim_t dimensionID = 0; dimensionID < DIMENSION_NO; ++dimensionID)
          if (sizeLimit[dimensionID] <= std::abs(distance[dimensionID]))
            return false;

        return true;
      }

      static inline constexpr void MoveAD(Vector& v, TVector const& moveVector) noexcept
      {
        LOOPIVDEP
        for (dim_t dimensionID = 0; dimensionID < DIMENSION_NO; ++dimensionID)
          v[dimensionID] += AD::GetPointC(moveVector, dimensionID);
      }

      static inline constexpr void MoveAD(Box& box, TVector const& moveVector) noexcept
      {
        LOOPIVDEP
        for (dim_t dimensionID = 0; dimensionID < DIMENSION_NO; ++dimensionID)
        {
          box.Min[dimensionID] += AD::GetPointC(moveVector, dimensionID);
          box.Max[dimensionID] += AD::GetPointC(moveVector, dimensionID);
        }
      }

      static inline constexpr TGeometry DotAD(TVector const& ptL, Vector const& ptR) noexcept
      {
        auto value = TGeometry{};
        LOOPIVDEP
        for (dim_t dimensionID = 0; dimensionID < DIMENSION_NO; ++dimensionID)
          value += AD::GetPointC(ptL, dimensionID) * ptR[dimensionID];

        return value;
      }

      template<typename TGeometryRange, typename TGeometryBox>
      static inline constexpr bool DoesRangeContainBox(TGeometryRange rangeMin, TGeometryRange rangeMax, TGeometryBox boxMin, TGeometryBox boxMax) noexcept
      {
        if (rangeMin > boxMin || boxMin > rangeMax)
          return false;

        if (rangeMin > boxMax || boxMax > rangeMax)
          return false;

        return true;
      }

      static inline constexpr bool DoesRangeContainBoxAD(TBox const& range, Box const& box) noexcept
      {
        for (dim_t dimensionID = 0; dimensionID < DIMENSION_NO; ++dimensionID)
        {
          if (!DoesRangeContainBox(AD::GetBoxMinC(range, dimensionID), AD::GetBoxMaxC(range, dimensionID), box.Min[dimensionID], box.Max[dimensionID]))
          {
            return false;
          }
        }
        return true;
      }

      static inline constexpr bool DoesRangeContainBoxAD(Box const& range, TBox const& box) noexcept
      {
        for (dim_t dimensionID = 0; dimensionID < DIMENSION_NO; ++dimensionID)
        {
          if (!DoesRangeContainBox(range.Min[dimensionID], range.Max[dimensionID], AD::GetBoxMinC(box, dimensionID), AD::GetBoxMaxC(box, dimensionID)))
          {
            return false;
          }
        }
        return true;
      }

      static inline constexpr bool DoesRangeContainBoxAD(Box const& range, Box const& box) noexcept
      {
        for (dim_t dimensionID = 0; dimensionID < DIMENSION_NO; ++dimensionID)
        {
          if (!DoesRangeContainBox(range.Min[dimensionID], range.Max[dimensionID], box.Min[dimensionID], box.Max[dimensionID]))
          {
            return false;
          }
        }
        return true;
      }

      static inline constexpr PlaneRelation GetBoxPlaneRelationAD(
        Vector const& center, Vector const& halfSize, TGeometry distanceOfOrigo, TVector const& planeNormal, TGeometry tolerance) noexcept
      {
        assert(AD::IsNormalizedVector(planeNormal));

        auto radiusProjected = double(tolerance);
        for (dim_t dimensionID = 0; dimensionID < DIMENSION_NO; ++dimensionID)
          radiusProjected += halfSize[dimensionID] * std::abs(AD::GetPointC(planeNormal, dimensionID));

        auto const centerProjected = DotAD(planeNormal, center) - distanceOfOrigo;

        if (centerProjected + radiusProjected < 0.0)
          return PlaneRelation::Negative;

        if (centerProjected - radiusProjected > 0.0)
          return PlaneRelation::Positive;

        return PlaneRelation::Hit;
      }

      static consteval Box BoxInvertedInit() noexcept
      {
        Box ext;
        ext.Min.fill(+std::numeric_limits<Geometry>::max());
        ext.Max.fill(-std::numeric_limits<Geometry>::max());
        return ext;
      }

      static constexpr Box GetBoxAD(TBox const& box) noexcept
      {
        Box boxIGM;
        LOOPIVDEP
        for (dim_t dimensionID = 0; dimensionID < DIMENSION_NO; ++dimensionID)
        {
          boxIGM.Min[dimensionID] = Geometry(AD::GetBoxMinC(box, dimensionID));
          boxIGM.Max[dimensionID] = Geometry(AD::GetBoxMaxC(box, dimensionID));
        }

        return boxIGM;
      }

      template<typename TContainer>
      static inline constexpr Box GetBoxOfPointsAD(TContainer const& points) noexcept
      {
        auto ext = BoxInvertedInit();
        for (auto const& e : points)
        {
          auto const& point = detail::getValuePart(e);
          for (dim_t dimensionID = 0; dimensionID < DIMENSION_NO; ++dimensionID)
          {
            if (ext.Min[dimensionID] > AD::GetPointC(point, dimensionID))
              ext.Min[dimensionID] = Geometry(AD::GetPointC(point, dimensionID));

            if (ext.Max[dimensionID] < AD::GetPointC(point, dimensionID))
              ext.Max[dimensionID] = Geometry(AD::GetPointC(point, dimensionID));
          }
        }
        return ext;
      }

      template<typename TContainer>
      static inline constexpr Box GetBoxOfBoxesAD(TContainer const& boxes) noexcept
      {
        auto ext = BoxInvertedInit();
        for (auto const& e : boxes)
        {
          auto const& box = detail::getValuePart(e);
          for (dim_t dimensionID = 0; dimensionID < DIMENSION_NO; ++dimensionID)
          {
            if (ext.Min[dimensionID] > AD::GetBoxMinC(box, dimensionID))
              ext.Min[dimensionID] = Geometry(AD::GetBoxMinC(box, dimensionID));

            if (ext.Max[dimensionID] < AD::GetBoxMaxC(box, dimensionID))
              ext.Max[dimensionID] = Geometry(AD::GetBoxMaxC(box, dimensionID));
          }
        }
        return ext;
      }

      static inline constexpr bool DoesBoxContainPointAD(Box const& box, TVector const& point, TGeometry tolerance = 0) noexcept
      {
        if (tolerance != 0.0)
        {
          assert(tolerance > 0);
          for (dim_t dimensionID = 0; dimensionID < DIMENSION_NO; ++dimensionID)
            if (!(box.Min[dimensionID] - tolerance < AD::GetPointC(point, dimensionID) &&
                  AD::GetPointC(point, dimensionID) < box.Max[dimensionID] + tolerance))
              return false;
        }
        else
        {
          for (dim_t dimensionID = 0; dimensionID < DIMENSION_NO; ++dimensionID)
            if (!(box.Min[dimensionID] <= AD::GetPointC(point, dimensionID) && AD::GetPointC(point, dimensionID) <= box.Max[dimensionID]))
              return false;
        }
        return true;
      }

      static inline constexpr bool DoesBoxContainPointAD(Vector const& center, Vector const& halfSizes, TVector const& point, TGeometry tolerance = 0) noexcept
      {
        if (tolerance != 0.0)
        {
          assert(tolerance > 0);
          for (dim_t dimensionID = 0; dimensionID < DIMENSION_NO; ++dimensionID)
          {
            auto const pointDistance = std::abs(Geometry(AD::GetPointC(point, dimensionID)) - center[dimensionID]);
            auto const halfSize = halfSizes[dimensionID] + tolerance;
            if (pointDistance >= halfSize)
              return false;
          }
        }
        else
        {
          for (dim_t dimensionID = 0; dimensionID < DIMENSION_NO; ++dimensionID)
          {
            auto const pointDistance = std::abs(Geometry(AD::GetPointC(point, dimensionID)) - center[dimensionID]);
            if (pointDistance > halfSizes[dimensionID])
              return false;
          }
        }
        return true;
      }

      static Vector GetBoxWallDistanceAD(TVector const& searchPoint, Vector const& centerPoint, Vector const& halfSize) noexcept
      {
        Vector distance;
        for (dim_t dimensionID = 0; dimensionID < DIMENSION_NO; ++dimensionID)
        {
          auto const centerDistance = std::abs(centerPoint[dimensionID] - Geometry(AD::GetPointC(searchPoint, dimensionID)));
          distance[dimensionID] = halfSize[dimensionID] - centerDistance;
        }

        return distance;
      }

      static inline constexpr std::optional<double> GetRayBoxDistanceAD(
        Vector const& center, Vector const& halfSizes, TVector const& rayBasePoint, TVector const& rayHeading, TGeometry tolerance) noexcept
      {
        if (DoesBoxContainPointAD(center, halfSizes, rayBasePoint, tolerance))
          return 0.0;

        auto constexpr inf = std::numeric_limits<double>::infinity();

        auto minBoxDistances = Vector{};
        auto maxBoxDistances = Vector{};
        for (dim_t dimensionID = 0; dimensionID < DIMENSION_NO; ++dimensionID)
        {
          auto const dirComp = Geometry(AD::GetPointC(rayHeading, dimensionID));
          auto const minBox = center[dimensionID] - halfSizes[dimensionID] - Geometry(tolerance);
          auto const maxBox = center[dimensionID] + halfSizes[dimensionID] + Geometry(tolerance);
          if (dirComp == 0)
          {
            if (tolerance != 0.0)
            {
              // Box should be within tolerance (<, not <=)

              assert(tolerance > 0);
              if (maxBox <= AD::GetPointC(rayBasePoint, dimensionID))
                return std::nullopt;

              if (minBox >= AD::GetPointC(rayBasePoint, dimensionID))
                return std::nullopt;
            }
            else
            {
              if (maxBox < AD::GetPointC(rayBasePoint, dimensionID))
                return std::nullopt;

              if (minBox > AD::GetPointC(rayBasePoint, dimensionID))
                return std::nullopt;
            }

            minBoxDistances[dimensionID] = -inf;
            maxBoxDistances[dimensionID] = +inf;
          }
          else
          {
            auto const pointComp = Geometry(AD::GetPointC(rayBasePoint, dimensionID));
            auto const dirCompRecip = Geometry(1.0) / dirComp;
            if (dirComp < 0.0)
            {
              minBoxDistances[dimensionID] = (maxBox - pointComp) * dirCompRecip;
              maxBoxDistances[dimensionID] = (minBox - pointComp) * dirCompRecip;
            }
            else
            {
              minBoxDistances[dimensionID] = (minBox - pointComp) * dirCompRecip;
              maxBoxDistances[dimensionID] = (maxBox - pointComp) * dirCompRecip;
            }
          }
        }

        auto const minBoxDistance = *std::max_element(minBoxDistances.begin(), minBoxDistances.end());
        auto const maxBoxDistance = *std::min_element(maxBoxDistances.begin(), maxBoxDistances.end());
        if (minBoxDistance > maxBoxDistance || maxBoxDistance < 0.0)
          return std::nullopt;
        else
          return minBoxDistance < 0 ? maxBoxDistance : minBoxDistance;
      }

      static inline constexpr Geometry GetVolumeAD(Box const& range) noexcept
      {
        Geometry volume = 1.0;
        for (dim_t dimensionID = 0; dimensionID < DIMENSION_NO; ++dimensionID)
        {
          volume *= range.Max[dimensionID] - range.Min[dimensionID];
        }
        return volume;
      }

      static inline constexpr Geometry GetVolumeAD(TBox const& range) noexcept
      {
        Geometry volume = 1.0;
        for (dim_t dimensionID = 0; dimensionID < DIMENSION_NO; ++dimensionID)
        {
          volume *= Geometry(AD::GetBoxMaxC(range, dimensionID) - AD::GetBoxMinC(range, dimensionID));
        }
        return volume;
      }
    };


    template<dim_t DIMENSION_NO, typename TGeometry, typename TVector, typename TBox, typename AD>
    class GridSpaceIndexing
    {
    public:
      template<typename T>
      using DimArray = std::array<T, DIMENSION_NO>;

      using IGM = InternalGeometryModule<DIMENSION_NO, TGeometry, TVector, TBox, AD>;
      using IGM_Geometry = typename IGM::Geometry;

    public:
      inline constexpr GridSpaceIndexing() = default;

      inline constexpr GridSpaceIndexing(depth_t maxDepthNo, IGM::Box const& boxSpace) noexcept
      : m_maxRasterResolution(detail::pow2<depth_t, GridID>(maxDepthNo))
      , m_maxRasterID(m_maxRasterResolution - 1)
      , m_boxSpace(boxSpace)
      {
        auto const subDivisionNoFactor = IGM_Geometry(m_maxRasterResolution);
        for (dim_t dimensionID = 0; dimensionID < DIMENSION_NO; ++dimensionID)
        {
          m_sizeInDimensions[dimensionID] = m_boxSpace.Max[dimensionID] - m_boxSpace.Min[dimensionID];
          auto const isFlat = m_sizeInDimensions[dimensionID] == 0;
          m_rasterizerFactors[dimensionID] = isFlat ? IGM_Geometry(1.0) : (subDivisionNoFactor / m_sizeInDimensions[dimensionID]);
        }

        m_volumeOfOverallSpace = IGM::GetVolumeAD(m_boxSpace);
      }

      inline constexpr IGM::Vector const& GetSizes() const noexcept { return m_sizeInDimensions; }

      inline constexpr IGM::Geometry GetVolume() const noexcept { return m_volumeOfOverallSpace; }

      inline constexpr IGM::Box const& GetBoxSpace() const noexcept { return m_boxSpace; }

      inline constexpr void Move(IGM::Vector const& moveVector) noexcept { IGM::MoveAD(m_boxSpace, moveVector); }

      inline constexpr GridID GetResolution() const noexcept { return m_maxRasterResolution; }

      inline constexpr IGM::Vector CalculateCenter(DimArray<GridID> const& gridID, depth_t centerLevel) const noexcept
      {
        using IGM_Vector = typename IGM::Vector;

        auto const halfGrid = IGM_Geometry(detail::pow2(centerLevel)) * IGM_Geometry(0.5);

        IGM_Vector center;
        LOOPIVDEP
        for (dim_t dimensionID = 0; dimensionID < DIMENSION_NO; ++dimensionID)
          center[dimensionID] = (IGM_Geometry(gridID[dimensionID]) + halfGrid) / m_rasterizerFactors[dimensionID] + m_boxSpace.Min[dimensionID];

        return center;
      }

      template<bool HANDLE_OUT_OF_TREE_GEOMETRY = false>
      inline constexpr DimArray<GridID> GetPointGridID(TVector const& point) const noexcept
      {
        auto gridIDs = DimArray<GridID>{};
        for (dim_t dimensionID = 0; dimensionID < DIMENSION_NO; ++dimensionID)
        {
          auto pointComponent = IGM_Geometry(AD::GetPointC(point, dimensionID)) - m_boxSpace.Min[dimensionID];
          if constexpr (HANDLE_OUT_OF_TREE_GEOMETRY)
          {
            if (pointComponent < 0.0)
              pointComponent = 0.0;
          }
          else
          {
            assert(pointComponent >= 0.0);
          }

          auto const rasterID = GridID(pointComponent * m_rasterizerFactors[dimensionID]);
          gridIDs[dimensionID] = std::min<GridID>(m_maxRasterID, rasterID);
        }
        return gridIDs;
      }

      inline constexpr std::array<DimArray<GridID>, 2> GetEdgePointGridID(TVector const& point) const noexcept
      {
        auto pointMinMaxGridID = std::array<DimArray<GridID>, 2>{};
        for (dim_t dimensionID = 0; dimensionID < DIMENSION_NO; ++dimensionID)
        {
          auto const rasterID = (IGM_Geometry(AD::GetPointC(point, dimensionID)) - m_boxSpace.Min[dimensionID]) * m_rasterizerFactors[dimensionID];
          pointMinMaxGridID[0][dimensionID] = pointMinMaxGridID[1][dimensionID] = static_cast<GridID>(rasterID);
          pointMinMaxGridID[0][dimensionID] -= (pointMinMaxGridID[0][dimensionID] > 0) && (floor(rasterID) == rasterID);
        }
        return pointMinMaxGridID;
      }

      template<bool DO_POINT_LIKE_CLASSIFICATION = false, typename TBox_ = TBox>
      inline constexpr std::array<DimArray<GridID>, 2> GetBoxGridID(TBox_ const& box) const noexcept
      {
        auto gridID = std::array<DimArray<GridID>, 2>{};
        for (dim_t dimensionID = 0; dimensionID < DIMENSION_NO; ++dimensionID)
        {
          IGM_Geometry boxMin, boxMax;
          if constexpr (std::is_same_v<TBox_, TBox>)
          {
            boxMin = IGM_Geometry(AD::GetBoxMinC(box, dimensionID));
            boxMax = IGM_Geometry(AD::GetBoxMaxC(box, dimensionID));
          }
          else
          {
            boxMin = box.Min[dimensionID];
            boxMax = box.Max[dimensionID];
          }

          auto const minComponentRasterID = (boxMin - m_boxSpace.Min[dimensionID]) * m_rasterizerFactors[dimensionID];
          auto const maxComponentRasterID = (boxMax - m_boxSpace.Min[dimensionID]) * m_rasterizerFactors[dimensionID];

          if constexpr (DO_POINT_LIKE_CLASSIFICATION)
          {
            gridID[0][dimensionID] = std::min<GridID>(m_maxRasterID, static_cast<GridID>(minComponentRasterID));
            gridID[1][dimensionID] = std::min<GridID>(m_maxRasterID, static_cast<GridID>(maxComponentRasterID));
          }
          else
          {
            if (minComponentRasterID < IGM_Geometry(1))
              gridID[0][dimensionID] = 0;
            else if (minComponentRasterID > m_maxRasterID)
              gridID[0][dimensionID] = m_maxRasterID;
            else
              gridID[0][dimensionID] = static_cast<GridID>(minComponentRasterID);

            if (maxComponentRasterID < IGM_Geometry(1))
              gridID[1][dimensionID] = 0;
            else if (maxComponentRasterID > m_maxRasterID)
              gridID[1][dimensionID] = m_maxRasterID;
            else if (minComponentRasterID != maxComponentRasterID && std::floor(maxComponentRasterID) == maxComponentRasterID)
              gridID[1][dimensionID] = static_cast<GridID>(maxComponentRasterID) - 1;
            else
              gridID[1][dimensionID] = static_cast<GridID>(maxComponentRasterID);
          }
        }
        return gridID;
      }

    private:
      GridID m_maxRasterResolution = {};
      GridID m_maxRasterID = {};

      IGM::Box m_boxSpace = {};
      IGM::Geometry m_volumeOfOverallSpace = {};
      IGM::Vector m_rasterizerFactors = {};
      IGM::Vector m_sizeInDimensions = {};
    };

    template<dim_t DIMENSION_NO>
    struct MortonSpaceIndexing
    {
      static auto constexpr IS_32BIT_LOCATION = DIMENSION_NO < 4;
      static auto constexpr IS_64BIT_LOCATION = !IS_32BIT_LOCATION && DIMENSION_NO < 15;

      // Indexing can be solved with integral types (above this, internal container will be changed to std::map)
      static auto constexpr IS_LINEAR_TREE = IS_32BIT_LOCATION || IS_64BIT_LOCATION;

      // Max number of children
      static auto constexpr CHILD_NO = detail::pow2_ce<DIMENSION_NO>();

<<<<<<< HEAD
      // Max value: 2 ^ DIMENSION_NO
=======
      static auto constexpr MAX_NONLINEAR_DEPTH = 4;

>>>>>>> 55f2e39e
      using UnderlyingInt = std::conditional_t<IS_32BIT_LOCATION, uint32_t, uint64_t>;
      using ChildID = UnderlyingInt;

      // Max value: 2 ^ nDepth ^ DIMENSION_NO * 2 (signal bit)
      using LinearLocationID = UnderlyingInt;
      using NonLinearLocationID = bitset_arithmetic<DIMENSION_NO * MAX_NONLINEAR_DEPTH + 1>;
      using LocationID = typename std::conditional_t<IS_LINEAR_TREE, LinearLocationID, NonLinearLocationID>;
      using NodeID = LocationID; // same as the LocationID, but depth is signed by a sentinel bit.
      using LocationIDCR = typename std::conditional_t<IS_LINEAR_TREE, LocationID const, LocationID const&>;
      using NodeIDCR = LocationIDCR;
      template<typename T>
      using DimArray = std::array<T, DIMENSION_NO>;

      // Type system determined maximal depth.
      static auto constexpr MAX_THEORETICAL_DEPTH =
        IS_LINEAR_TREE ? static_cast<depth_t>((CHAR_BIT * sizeof(NodeID) - 1 /*sentinal bit*/)) / DIMENSION_NO : MAX_NONLINEAR_DEPTH;

      struct DepthAndLocationID
      {
        depth_t DepthID;
        LocationID LocID;
      };

      class ChildLocationGenerator
      {
      public:
        inline constexpr ChildLocationGenerator(LocationIDCR startLocationID, depth_t examinedLevel) noexcept
        : m_shift(examinedLevel * DIMENSION_NO)
        , m_startLocationID(startLocationID)
        , m_startLocationIDOnExaminedLevel(startLocationID >> m_shift)
        , m_stepNo(LocationID{ 1 } << m_shift)
        {
        }

        // LocationID is on the base grid level
        inline constexpr ChildID GetChildID(LocationIDCR locationID) const noexcept
        {
          return CastMortonIDToChildID((locationID - m_startLocationID) >> m_shift);
        }

        // LocationID is on a custom depth
        inline constexpr ChildID GetChildID(DepthAndLocationID const& depthAndLocation, depth_t examinationDepthID) const noexcept
        {
          assert(examinationDepthID <= depthAndLocation.DepthID);
          auto const locationIDOnExaminationLevel = GetLocationIDOnExaminedLevel(depthAndLocation.LocID, depthAndLocation.DepthID - examinationDepthID);
          return CastMortonIDToChildID(locationIDOnExaminationLevel - m_startLocationIDOnExaminedLevel);
        }

        inline constexpr LocationID GetStartLocationID(ChildID childID) const noexcept { return m_startLocationID + LocationID(childID) * m_stepNo; }

      private:
        UnderlyingInt m_shift;
        LocationIDCR m_startLocationID;
        LocationID m_startLocationIDOnExaminedLevel;
        LocationID m_stepNo;
      };

      class ChildKeyGenerator
      {
      public:
        explicit inline constexpr ChildKeyGenerator(NodeIDCR parentNodeKey) noexcept
        : m_parentFlag(parentNodeKey << DIMENSION_NO)
        {
        }

        inline constexpr NodeID GetChildNodeKey(ChildID childID) const noexcept { return m_parentFlag | NodeID(childID); }

      private:
        NodeID m_parentFlag;
      };

      class GridConverter
      {
      public:
        explicit GridConverter(depth_t examinedLevel)
        : m_shift(examinedLevel * DIMENSION_NO)
        {
        }

        LocationID GetLocationID(DimArray<GridID> const& gridID) const noexcept { return Encode(gridID) >> m_shift; }

      private:
        UnderlyingInt m_shift;
      };

      static inline constexpr NodeID GetHash(auto&& location) noexcept
      {
        assert(location.LocID < (NodeID(1) << (location.DepthID * DIMENSION_NO)));
        return (NodeID{ 1 } << (location.DepthID * DIMENSION_NO)) | location.LocID;
      }

      static inline constexpr NodeID GetHash(depth_t depth, LocationIDCR locationID) noexcept
      {
        assert(locationID < (NodeID(1) << (depth * DIMENSION_NO)));
        return (NodeID{ 1 } << (depth * DIMENSION_NO)) | locationID;
      }

      static inline constexpr NodeID GetRootKey() noexcept { return NodeID{ 1 }; }

      static inline constexpr NodeID GetNoneKey() noexcept { return NodeID{ 0 }; }

      static inline constexpr bool IsValidKey(LinearLocationID key) noexcept { return key > 0; }

      static inline bool IsValidKey(NonLinearLocationID const& key) noexcept { return key.any(); }

      static inline constexpr NodeID GetParentKey(NodeIDCR key) noexcept { return key >> DIMENSION_NO; }

      static inline constexpr LocationID GetParentGridID(LocationIDCR locationID) noexcept { return locationID >> DIMENSION_NO; }

      static inline constexpr depth_t GetDepthID(NodeID key) noexcept
      {
        for (depth_t d = 0; IsValidKey(key); ++d, key = GetParentKey(key))
          if (key == 1) // If only sentinel bit remains, exit with node depth
            return d;

        CRASH(); // Bad key
        return 0;
      }

      static inline constexpr NodeID RemoveSentinelBit(NodeIDCR key, std::optional<depth_t> depthIDOptional = std::nullopt) noexcept
      {
        if constexpr (IS_LINEAR_TREE)
        {
          constexpr depth_t bitCount = sizeof(NodeID) * CHAR_BIT;
          auto const leadingZeros = std::countl_zero(key);
          auto const sentinelBitPosition = bitCount - leadingZeros - 1;
          return key - (NodeID{ 1 } << sentinelBitPosition);
        }
        else
        {
          auto const depthID = depthIDOptional.has_value() ? depthIDOptional.value() : GetDepthID(key);
          auto const sentinelBitPosition = depthID * DIMENSION_NO;
          return key - (NodeID{ 1 } << sentinelBitPosition);
        }
      }

      static inline constexpr LocationID GetLocationIDOnExaminedLevel(LocationIDCR locationID, depth_t examinationLevel) noexcept
      {
        return locationID >> (examinationLevel * DIMENSION_NO);
      }

      static inline constexpr bool IsAllChildTouched(std::array<LocationID, 2> const& locationIDRange, depth_t examinationLevel) noexcept
      {
        return IsValidKey((locationIDRange[1] - locationIDRange[0]) >> (examinationLevel * DIMENSION_NO - 1));
      }

    private: // Morton aid functions
      static inline ChildID GetKeyChildPart(NodeIDCR key) noexcept
      {
        if constexpr (IS_LINEAR_TREE)
        {
          auto constexpr maskLastBits1 = (NodeID{ 1 } << DIMENSION_NO) - 1;
          return CastMortonIDToChildID(key & maskLastBits1);
        }
        else
        {
          auto childID = NodeID{};
          for (dim_t dimensionID = 0; dimensionID < DIMENSION_NO; ++dimensionID)
          {
            childID.set(dimensionID, key[dimensionID]);
          }

          return CastMortonIDToChildID(childID);
        }
      }

      // Separates low 16/32 bits of input by 1 bit
      static constexpr LocationID Part1By1(GridID gridID) noexcept
      {
        static_assert(sizeof(GridID) == 4);

        auto locationID = LocationID{ gridID };
        if constexpr (sizeof(LocationID) == 4)
        {
          // 15 bits can be used
          // n = ----------------fedcba9876543210 : Bits initially
          // n = --------fedcba98--------76543210 : After (1)
          // n = ----fedc----ba98----7654----3210 : After (2)
          // n = --fe--dc--ba--98--76--54--32--10 : After (3)
          // n = -f-e-d-c-b-a-9-8-7-6-5-4-3-2-1-0 : After (4)
          locationID = (locationID ^ (locationID << 8)) & LocationID{ 0x00ff00ff }; // (1)
          locationID = (locationID ^ (locationID << 4)) & LocationID{ 0x0f0f0f0f }; // (2)
          locationID = (locationID ^ (locationID << 2)) & LocationID{ 0x33333333 }; // (3)
          locationID = (locationID ^ (locationID << 1)) & LocationID{ 0x55555555 }; // (4)
        }
        else if constexpr (sizeof(LocationID) == 8)
        {
          // 31 bits can be used
          // n = --------------------------------xytsrqponmlkjihgfedcba9876543210 : Bits initially
          // n = ----------------xytsrqponmlkjihg----------------fedcba9876543210 : After (1)
          // n = ----xyts----rqpo----nmlk----jihg----fedc----ba98----7654----3210 : After (2)
          // n = --xy--ts--rq--po--nm--lk--ji--hg--fe--dc--ba--98--76--54--32--10 : After (3)
          // n = -x-y-t-s-r-q-p-o-n-m-l-k-j-i-h-g-f-e-d-c-b-a-9-8-7-6-5-4-3-2-1-0 : After (4)
          locationID = (locationID ^ (locationID << 16)) & LocationID{ 0x0000ffff0000ffff }; // (1)
          locationID = (locationID ^ (locationID << 8)) & LocationID{ 0x00ff00ff00ff00ff };  // (2)
          locationID = (locationID ^ (locationID << 4)) & LocationID{ 0x0f0f0f0f0f0f0f0f };  // (3)
          locationID = (locationID ^ (locationID << 2)) & LocationID{ 0x3333333333333333 };  // (4)
          locationID = (locationID ^ (locationID << 1)) & LocationID{ 0x5555555555555555 };  // (5)
        }
        else
        {
          static_assert(sizeof(LocationID) == 4 || sizeof(LocationID) == 8, "Unsupported LocationID size");
        }

        return locationID;
      }

      // Separates low 16/32 bits of input by 2 bit
      static constexpr LocationID Part1By2(GridID gridID) noexcept
      {
        static_assert(sizeof(GridID) == 4);

        auto locationID = LocationID{ gridID };
        if constexpr (sizeof(LocationID) == 4)
        {
          // 10 bits can be used
          // n = ----------------------9876543210 : Bits initially
          // n = ------98----------------76543210 : After (1)
          // n = ------98--------7654--------3210 : After (2)
          // n = ------98----76----54----32----10 : After (3)
          // n = ----9--8--7--6--5--4--3--2--1--0 : After (4)
          locationID = (locationID ^ (locationID << 16)) & LocationID{ 0xff0000ff }; // (1)
          locationID = (locationID ^ (locationID << 8)) & LocationID{ 0x0300f00f };  // (2)
          locationID = (locationID ^ (locationID << 4)) & LocationID{ 0x030c30c3 };  // (3)
          locationID = (locationID ^ (locationID << 2)) & LocationID{ 0x09249249 };  // (4)
        }
        else if constexpr (sizeof(LocationID) == 8)
        {
          // 21 bits can be used
          // n = -------------------------------------------lkjhgfedcba9876543210 : Bits initially
          // n = -----------lkjhg--------------------------------fedcba9876543210 : After (1)
          // n = -----------lkjhg----------------fedcba98----------------76543210 : After (2)
          // n = ---l--------kjhg--------fedc--------ba98--------7654--------3210 : After (3)
          // n = ---l----kj----hg----fe----dc----ba----98----76----54----32----10 : After (4)
          // n = ---l--k--j--i--h--g--f--e--d--c--b--a--9--7--6--5--4--3--2--1--0 : After (5)
          locationID = (locationID ^ (locationID << 32)) & LocationID{ 0xffff00000000ffff }; // (1)
          locationID = (locationID ^ (locationID << 16)) & LocationID{ 0x00ff0000ff0000ff }; // (2)
          locationID = (locationID ^ (locationID << 8)) & LocationID{ 0xf00f00f00f00f00f };  // (3)
          locationID = (locationID ^ (locationID << 4)) & LocationID{ 0x30c30c30c30c30c3 };  // (4)
          locationID = (locationID ^ (locationID << 2)) & LocationID{ 0x9249249249249249 };  // (5)
        }
        else
        {
          static_assert(sizeof(LocationID) == 4 || sizeof(LocationID) == 8, "Unsupported LocationID size");
        }

        return locationID;
      }

      static consteval LocationID GetBitPattern()
      {
        constexpr auto size = sizeof(LocationID) * CHAR_BIT;
        constexpr auto maxDepth = (size - 1) / DIMENSION_NO;

        auto bitPattern = LocationID{ 0 };
        auto shift = LocationID{ 0 };
        for (dim_t depthID = 0; depthID < maxDepth; ++depthID, shift += DIMENSION_NO)
          bitPattern |= LocationID{ 1 } << shift;

        return bitPattern;
      }

      static consteval std::array<LocationID, DIMENSION_NO> GetBitPatterns()
      {
        constexpr auto bitPattern = GetBitPattern();

        std::array<LocationID, DIMENSION_NO> bitPatterns;
        for (dim_t dimensionID = 0; dimensionID < DIMENSION_NO; ++dimensionID)
          bitPatterns[dimensionID] = bitPattern << dimensionID;

        return bitPatterns;
      }

    public:
      static inline LocationID Encode(DimArray<GridID> const& gridID) noexcept
      {
        if constexpr (DIMENSION_NO == 1)
        {
          return LocationID(gridID[0]);
        }
        else if constexpr (DIMENSION_NO == 2)
        {
#ifdef BMI2_PDEP_AVAILABLE
          return _pdep_u32(gridID[1], 0b10101010'10101010'10101010'10101010) | _pdep_u32(gridID[0], 0b01010101'01010101'01010101'01010101);
#else
          return (Part1By1(gridID[1]) << 1) + Part1By1(gridID[0]);
#endif
        }
        else if constexpr (DIMENSION_NO == 3)
        {
#ifdef BMI2_PDEP_AVAILABLE
          return _pdep_u32(gridID[2], 0b00100100'10010010'01001001'00100100) | _pdep_u32(gridID[1], 0b10010010'01001001'00100100'10010010) |
                 _pdep_u32(gridID[0], 0b01001001'00100100'10010010'01001001);
#else
          return (Part1By2(gridID[2]) << 2) + (Part1By2(gridID[1]) << 1) + Part1By2(gridID[0]);
#endif
        }
#ifdef BMI2_PDEP_AVAILABLE
        else if constexpr (IS_64BIT_LOCATION)
        {
          static constexpr auto bitPatterns = GetBitPatterns();

          auto locationID = LocationID{};
          for (dim_t dimensionID = 0; dimensionID < DIMENSION_NO; ++dimensionID)
            locationID |= _pdep_u64(gridID[dimensionID], bitPatterns[dimensionID]);

          return locationID;
        }
#endif
        else
        {
          auto msb = gridID[0];
          for (dim_t dimensionID = 1; dimensionID < DIMENSION_NO; ++dimensionID)
            msb |= gridID[dimensionID];

          LocationID locationID = 0;
          GridID mask = 1;
          for (dim_t i = 0; msb; mask <<= 1, msb >>= 1, ++i)
          {
            LOOPIVDEP
            for (dim_t dimensionID = 0; dimensionID < DIMENSION_NO; ++dimensionID)
            {
              auto const shift = dimensionID + i * DIMENSION_NO;
              if constexpr (IS_LINEAR_TREE)
              {
                locationID |= static_cast<LocationID>(gridID[dimensionID] & mask) << (shift - i);
              }
              else
              {
                locationID.set(shift, gridID[dimensionID] & mask);
              }
            }
          }
          return locationID;
        }
      }

      static DimArray<GridID> Decode(NodeIDCR nodeKey, depth_t maxDepthNo) noexcept
      {
        auto gridID = DimArray<GridID>{};
        if constexpr (DIMENSION_NO == 1)
        {
          return { static_cast<GridID>(RemoveSentinelBit(nodeKey)) };
        }
#ifdef BMI2_PDEP_AVAILABLE
        else if constexpr (IS_LINEAR_TREE)
        {
          static constexpr auto bitPatterns = GetBitPatterns();
          const auto locationID = RemoveSentinelBit(nodeKey);
          for (dim_t dimensionID = 0; dimensionID < DIMENSION_NO; ++dimensionID)
          {
            if constexpr (IS_32BIT_LOCATION)
            {
              gridID[dimensionID] = _pext_u32(locationID, bitPatterns[dimensionID]);
            }
            else
            {
              gridID[dimensionID] = GridID(_pext_u64(locationID, bitPatterns[dimensionID]));
            }
          }
        }
#endif
        else
        {
          auto const depthID = GetDepthID(nodeKey);

          auto constexpr mask = LocationID{ 1 };
          for (depth_t iDepth = maxDepthNo - depthID, shift = 0; iDepth < maxDepthNo; ++iDepth)
            for (dim_t dimensionID = 0; dimensionID < DIMENSION_NO; ++dimensionID, ++shift)
            {
              if constexpr (IS_LINEAR_TREE)
              {
                gridID[dimensionID] |= ((nodeKey >> shift) & mask) << iDepth;
              }
              else
              {
                gridID[dimensionID] |= GridID{ nodeKey[shift] } << iDepth;
              }
            }
        }
        return gridID;
      }

      static inline ChildID CastMortonIDToChildID(NonLinearLocationID const& bs) noexcept
      {
        assert(bs <= NonLinearLocationID(std::numeric_limits<ChildID>::max()));
        return bs.to_ullong();
      }

      static inline constexpr ChildID CastMortonIDToChildID(LinearLocationID morton) noexcept { return morton; }

      static inline constexpr ChildID GetChildIDByDepth(depth_t parentDepth, depth_t childDepth, LocationIDCR childNodeKey)
      {
        auto const depthDifference = childDepth - parentDepth;
        assert(depthDifference > 0);
        return GetKeyChildPart(childNodeKey >> (DIMENSION_NO * (depthDifference - 1)));
      }

<<<<<<< HEAD
      static inline constexpr bool IsChildInGreaterSegment(LinearLocationID locationID, dim_t dimensionID) noexcept
      {
        return locationID & (LocationID{ 1 } << dimensionID);
      }

      static inline constexpr bool IsChildInGreaterSegment(NonLinearLocationID const& locationID, dim_t dimensionID) noexcept
      {
        return locationID[dimensionID];
=======
      static inline constexpr bool IsChildInGreaterSegment(ChildID childID, dim_t dimensionID) noexcept
      {
        return (ChildID{ 1 } << dimensionID) & childID;
>>>>>>> 55f2e39e
      }

      static inline constexpr std::array<LocationID, 2> GetRangeLocationID(std::array<DimArray<GridID>, 2> const& gridIDRange) noexcept
      {
        return { Encode(gridIDRange[0]), Encode(gridIDRange[1]) };
      }

      static inline constexpr DepthAndLocationID GetDepthAndLocationID(depth_t maxDepthNo, std::array<LocationID, 2> const& locationIDRange) noexcept
      {
        auto dl = DepthAndLocationID{ maxDepthNo, locationIDRange[0] };

        for (auto diffLocationFlag = locationIDRange[0] ^ locationIDRange[1]; IsValidKey(diffLocationFlag); diffLocationFlag >>= DIMENSION_NO, --dl.DepthID)
          dl.LocID = GetParentGridID(dl.LocID);

        return dl;
      }

      static inline constexpr DepthAndLocationID GetDepthAndLocationID(depth_t maxDepthNo, std::array<DimArray<GridID>, 2> const& gridIDRange) noexcept
      {
        return GetDepthAndLocationID(maxDepthNo, GetRangeLocationID(gridIDRange));
      }

      static inline constexpr NodeID GetNodeID(depth_t maxDepthNo, std::array<DimArray<GridID>, 2> const& gridIDRange) noexcept
      {
        return GetHash(GetDepthAndLocationID(maxDepthNo, gridIDRange));
      }

      static inline constexpr NodeID GetNodeID(depth_t maxDepthNo, std::array<LocationID, 2> const& locationIDRange) noexcept
      {
        return GetHash(GetDepthAndLocationID(maxDepthNo, locationIDRange));
      }

      static inline constexpr auto IsLess(DepthAndLocationID const& leftLocation, DepthAndLocationID const& rightLocation) noexcept
      {
        if (leftLocation.DepthID == rightLocation.DepthID)
          return leftLocation.LocID < rightLocation.LocID;
        else if (leftLocation.DepthID < rightLocation.DepthID)
        {
          auto const locationIDRight = GetLocationIDOnExaminedLevel(rightLocation.LocID, rightLocation.DepthID - leftLocation.DepthID);
          return leftLocation.LocID <= locationIDRight;
        }
        else
        {
          auto const locationIDLeft = GetLocationIDOnExaminedLevel(leftLocation.LocID, leftLocation.DepthID - rightLocation.DepthID);
          return locationIDLeft < rightLocation.LocID;
        }
      }
    };
  } // namespace detail

  static constexpr std::size_t DEFAULT_MAX_ELEMENT_IN_NODES = 21;

  // OrthoTrees

  // OrthoTree: Non-owning Base container which spatially organize data ids in N dimension space into a hash-table by Morton Z order.
  template<
    dim_t DIMENSION_NO,
    typename TEntity_,
    typename TVector_,
    typename TBox_,
    typename TRay_,
    typename TPlane_,
    typename TGeometry_ = double,
    typename TAdapter = AdaptorGeneral<DIMENSION_NO, TVector_, TBox_, TRay_, TPlane_, TGeometry_>,
    typename TContainer_ = std::span<TEntity_ const>>
  class OrthoTreeBase
  {
  public:
    static auto constexpr IS_BOX_TYPE = std::is_same_v<TEntity_, TBox_>;
    static auto constexpr IS_CONTIGOUS_CONTAINER = std::contiguous_iterator<typename TContainer_::iterator>;

    using TGeometry = TGeometry_;
    using TVector = TVector_;
    using TBox = TBox_;
    using TRay = TRay_;
    using TPlane = TPlane_;
    using TContainer = TContainer_;
    using TEntityID = detail::container_key_type<TContainer>::type;
    using TEntity = TEntity_;

    using AD = TAdapter;
    static_assert(AdaptorConcept<AD, TVector, TBox, TRay, TPlane, TGeometry>);
    static_assert(0 < DIMENSION_NO && DIMENSION_NO < 64);

    template<typename T>
    using DimArray = std::array<T, DIMENSION_NO>;
    using IGM = typename detail::InternalGeometryModule<DIMENSION_NO, TGeometry, TVector, TBox, TAdapter>;
    using IGM_Geometry = typename IGM::Geometry;

    using SI = detail::MortonSpaceIndexing<DIMENSION_NO>;
    using MortonNodeID = typename SI::NodeID;
    using MortonNodeIDCR = typename SI::NodeIDCR;
    using MortonLocationID = typename SI::LocationID;
    using MortonLocationIDCR = typename SI::LocationIDCR;
    using MortonChildID = typename SI::ChildID;

  public:
    class Node
    {
    private:
      std::vector<MortonNodeID> m_children;
#ifndef ORTHOTREE__DISABLED_NODECENTER
      IGM::Vector m_center;
#endif

    public: // Public members
      std::vector<TEntityID> Entities = {};

    public:
#ifndef ORTHOTREE__DISABLED_NODECENTER
      constexpr IGM::Vector const& GetCenter() const noexcept { return m_center; }
      constexpr void SetCenter(IGM::Vector&& center) noexcept { m_center = std::move(center); }
#endif // !ORTHOTREE__DISABLED_NODECENTER

      inline constexpr void AddChild(MortonNodeIDCR childKey) noexcept { m_children.emplace_back(childKey); }

      inline constexpr void AddChildInOrder(MortonNodeIDCR childKey) noexcept
      {
        auto it = std::end(m_children);
        if constexpr (SI::IS_LINEAR_TREE)
          it = std::lower_bound(m_children.begin(), m_children.end(), childKey);
        else
          it = std::lower_bound(m_children.begin(), m_children.end(), childKey, bitset_arithmetic_compare{});

        if (it != m_children.end() && *it == childKey)
          return;

        m_children.insert(it, childKey);
      }

      inline constexpr bool HasChild(MortonNodeIDCR childKey) const noexcept
      {
        if constexpr (SI::IS_LINEAR_TREE)
          return std::binary_search(m_children.begin(), m_children.end(), childKey);
        else
          return std::binary_search(m_children.begin(), m_children.end(), childKey, bitset_arithmetic_compare{});
      }

      inline constexpr bool IsChildNodeEnabled(MortonChildID childID) const noexcept
      {
        auto const childMortonID = MortonNodeID(childID);
        return std::find_if(m_children.begin(), m_children.end(), [childMortonID](auto const& childKey) {
          return (childKey & childMortonID) == childMortonID;
        });
      }

      inline constexpr void RemoveChild(MortonNodeIDCR childKey) noexcept
      {
        auto it = std::end(m_children);
        if constexpr (SI::IS_LINEAR_TREE)
          it = std::lower_bound(m_children.begin(), m_children.end(), childKey);
        else
          it = std::lower_bound(m_children.begin(), m_children.end(), childKey, bitset_arithmetic_compare{});

        if (it == std::end(m_children))
          return;

        m_children.erase(it);
      }

      inline constexpr bool IsAnyChildExist() const noexcept { return !m_children.empty(); }

      inline constexpr std::vector<MortonNodeID> const& GetChildren() const noexcept { return m_children; }
    };

  protected: // Aid struct to partitioning and distance ordering
    struct ItemDistance
    {
      IGM_Geometry Distance;
      auto operator<=>(ItemDistance const& rhs) const = default;
    };

    struct EntityDistance : ItemDistance
    {
      TEntityID EntityID;
      auto operator<=>(EntityDistance const& rhs) const = default;
    };

    struct BoxDistance : ItemDistance
    {
      MortonNodeID NodeKey;
      Node const& NodeReference;
    };


    template<typename TData>
    using LinearUnderlyingContainer = std::unordered_map<MortonNodeID, TData>;

    template<typename TData>
    using NonLinearUnderlyingContainer = std::map<MortonNodeID, TData, bitset_arithmetic_compare>;

    template<typename TData>
    using UnderlyingContainer = typename std::conditional_t<SI::IS_LINEAR_TREE, LinearUnderlyingContainer<TData>, NonLinearUnderlyingContainer<TData>>;

  protected: // Member variables
    UnderlyingContainer<Node> m_nodes;

    std::size_t m_maxElementNo = 11;
    depth_t m_maxDepthNo = {};

    std::vector<typename IGM::Vector> m_nodeSizes;

    detail::GridSpaceIndexing<DIMENSION_NO, TGeometry, TVector, TBox, AD> m_grid;

  public: // Node helpers
    // Calculate extent by box of the tree and the key of the node
    constexpr IGM::Vector CalculateCenter(MortonNodeIDCR key) const noexcept
    {
      auto const gridID = SI::Decode(key, GetDepthMax());
      auto const centerLevel = GetDepthMax() - SI::GetDepthID(key);
      return m_grid.CalculateCenter(gridID, centerLevel);
    }

#ifdef ORTHOTREE__DISABLED_NODECENTER
    constexpr IGM::Vector GetNodeCenter(MortonNodeIDCR key) const noexcept { return CalculateCenter(key); }
#define GetNodeCenterMacro(inst, key, node) inst->GetNodeCenter(key)
#else
    inline IGM::Vector const& GetNodeCenter(MortonNodeIDCR key) const noexcept { return this->GetNode(key).GetCenter(); }
#define GetNodeCenterMacro(inst, key, node) node.GetCenter()
#endif // ORTHOTREE__DISABLED_NODECENTER

#ifdef ORTHOTREE__DISABLED_NODESIZE
    constexpr IGM::Vector GetNodeSize(depth_t depthID) const noexcept
    {
      auto const depthFactor = IGM_Geometry(1.0) / IGM_Geometry(detail::pow2(depthID));
      auto const& spaceSizes = this->m_grid.GetSizes();
      typename IGM::Vector size;
      LOOPIVDEP
      for (dim_t dimensionID = 0; dimensionID < DIMENSION_NO; ++dimensionID)
        size[dimensionID] = spaceSizes[dimensionID] * depthFactor;

      return size;
    }
#else
    inline constexpr IGM::Vector const& GetNodeSize(depth_t depthID) const noexcept { return this->m_nodeSizes[depthID]; }
#endif // ORTHOTREE__DISABLED_NODESIZE

    inline constexpr IGM::Vector const& GetNodeSizeByKey(MortonNodeIDCR key) const noexcept { return this->GetNodeSize(SI::GetDepthID(key)); }

    constexpr IGM::Box GetNodeBox(depth_t depthID, IGM::Vector const& center) const noexcept
    {
      auto const& halfSize = this->GetNodeSize(depthID + 1); // +1: half size will be required
      typename IGM::Box box{ .Min = center, .Max = center };

      LOOPIVDEP
      for (dim_t dimensionID = 0; dimensionID < DIMENSION_NO; ++dimensionID)
      {
        box.Min[dimensionID] -= halfSize[dimensionID];
        box.Max[dimensionID] += halfSize[dimensionID];
      }

      return box;
    }

    inline constexpr IGM::Box GetNodeBox(MortonNodeIDCR key) const noexcept
    {
      return this->GetNodeBox(SI::GetDepthID(key), this->GetNodeCenter(key));
    }

  protected:
    inline Node& CreateChild(Node& parentNode, MortonNodeIDCR childKey) noexcept
    {
      auto& nodeChild = m_nodes[childKey];

#ifndef ORTHOTREE__DISABLED_NODECENTER
      auto const depthID = SI::GetDepthID(childKey);
      auto const& halfSizes = this->GetNodeSize(depthID + 1);
      auto const& parentCenter = parentNode.GetCenter();

      typename IGM::Vector childCenter;
      LOOPIVDEP
      for (dim_t dimensionID = 0; dimensionID < DIMENSION_NO; ++dimensionID)
      {
        auto const isGreater = SI::IsChildInGreaterSegment(childKey, dimensionID);
        auto const sign = IGM_Geometry(isGreater * 2 - 1);
        childCenter[dimensionID] = parentCenter[dimensionID] + sign * halfSizes[dimensionID];
      }

      nodeChild.SetCenter(std::move(childCenter));
#endif // ORTHOTREE__DISABLED_NODECENTER
      return nodeChild;
    }

    template<bool HANDLE_OUT_OF_TREE_GEOMETRY = false>
    inline constexpr MortonLocationID GetLocationID(TVector const& point) const noexcept
    {
      return SI::Encode(this->m_grid.template GetPointGridID<HANDLE_OUT_OF_TREE_GEOMETRY>(point));
    }

    template<bool HANDLE_OUT_OF_TREE_GEOMETRY = false>
    inline constexpr SI::DepthAndLocationID GetDepthAndLocationID(TVector const& point) const noexcept
    {
      return { this->m_maxDepthNo, this->GetLocationID<HANDLE_OUT_OF_TREE_GEOMETRY>(point) };
    }

    template<bool HANDLE_OUT_OF_TREE_GEOMETRY = false, typename TBoxItem = TBox>
    inline constexpr SI::DepthAndLocationID GetDepthAndLocationID(TBoxItem const& box) const noexcept
    {
      return SI::GetDepthAndLocationID(this->m_maxDepthNo, this->m_grid.template GetBoxGridID<HANDLE_OUT_OF_TREE_GEOMETRY, TBoxItem>(box));
    }

    bool IsEveryEntityUnique() const noexcept
    {
      auto ids = std::vector<TEntityID>();
      ids.reserve(100);
      std::for_each(m_nodes.begin(), m_nodes.end(), [&](auto& node) {
        ids.insert(ids.end(), node.second.Entities.begin(), node.second.Entities.end());
      });

      auto const idsSizeBeforeUnique = ids.size();
      detail::sortAndUnique(ids);
      return idsSizeBeforeUnique == ids.size();
    }

    template<bool DO_UNIQUENESS_CHECK_TO_INDICIES>
    bool InsertWithRebalancingBase(
      MortonNodeIDCR parentNodeKey,
      depth_t parentDepth,
      MortonNodeIDCR entitiyNodeKey,
      depth_t entityDepth,
      TEntityID newEntityID,
      TContainer const& geometryCollection) noexcept
    {
      auto& parentNode = this->m_nodes.at(parentNodeKey);
      auto const shouldInsertInParentNode = entitiyNodeKey == parentNodeKey;

      enum class ControlFlow
      {
        InsertInParentNode,
        ShouldCreateOnlyOneChild,
        FullRebalancing,
      };

      auto const cf = [&] {
        if (parentDepth < this->m_maxDepthNo)
        {
          auto const isParentNotLeafNode = parentNode.IsAnyChildExist();
          // If possible, entity should be placed in a leaf node, therefore if the parent node is not a leaf, a new child should be created.
          if (isParentNotLeafNode && !shouldInsertInParentNode)
            return ControlFlow::ShouldCreateOnlyOneChild;
          else if (parentNode.Entities.size() + 1 >= this->m_maxElementNo)
            return ControlFlow::FullRebalancing;
        }
        return ControlFlow::InsertInParentNode;
      }();

      switch (cf)
      {
      case ControlFlow::ShouldCreateOnlyOneChild: {

        auto const childGenerator = typename SI::ChildKeyGenerator(parentNodeKey);
        auto const childID = SI::GetChildIDByDepth(parentDepth, entityDepth, entitiyNodeKey);
        auto const childNodeKey = childGenerator.GetChildNodeKey(childID);

        parentNode.AddChildInOrder(childNodeKey);
        auto& childNode = this->CreateChild(parentNode, childNodeKey);
        childNode.Entities.emplace_back(newEntityID);

        break;
      }

      case ControlFlow::FullRebalancing: {
        auto const childGenerator = typename SI::ChildKeyGenerator(parentNodeKey);

        if (!shouldInsertInParentNode)
        {
          auto const childID = SI::GetChildIDByDepth(parentDepth, entityDepth, entitiyNodeKey);
          auto const childNodeKey = childGenerator.GetChildNodeKey(childID);

          parentNode.AddChildInOrder(childNodeKey);
          auto& childNode = this->CreateChild(parentNode, childNodeKey);
          childNode.Entities.emplace_back(newEntityID);
        }

        size_t remainingEntityNo = parentNode.Entities.size();
        for (size_t i = 0; i < remainingEntityNo; ++i)
        {
          auto entityID = parentNode.Entities[i];
          auto const [depthID, locationID] = this->GetDepthAndLocationID(detail::at(geometryCollection, entityID));
          if (depthID <= parentDepth)
            continue;

          auto const childID = SI::GetChildIDByDepth(parentDepth, depthID, locationID);
          auto const childNodeKey = childGenerator.GetChildNodeKey(childID);
          if (parentNode.HasChild(childNodeKey))
          {
            auto const entitiyNodeKey_ = SI::GetHash(depthID, locationID);
            auto const [parentNodeKey_, parentDepthID_] = FindSmallestNodeKeyWithDepth(entitiyNodeKey_);
            InsertWithRebalancingBase<false>(parentNodeKey_, parentDepthID_, entitiyNodeKey_, depthID, entityID, geometryCollection);
          }
          else
          {
            parentNode.AddChildInOrder(childNodeKey);
            auto& childNode = this->CreateChild(parentNode, childNodeKey);
            childNode.Entities.emplace_back(entityID);
          }

          if constexpr (IS_BOX_TYPE)
          {
            --remainingEntityNo;
            parentNode.Entities[i] = parentNode.Entities[remainingEntityNo];
            --i;
          }
        }

        if constexpr (!IS_BOX_TYPE)
          parentNode.Entities = {}; // All reserved memory should be freed.
        else
        {
          if (shouldInsertInParentNode)
          {
            if (remainingEntityNo == parentNode.Entities.size())
              parentNode.Entities.emplace_back(newEntityID);
            else
            {
              parentNode.Entities[remainingEntityNo] = newEntityID;
              ++remainingEntityNo;
            }
          }
          parentNode.Entities.resize(remainingEntityNo);
        }

        break;
      }

      case ControlFlow::InsertInParentNode:
      default: parentNode.Entities.emplace_back(newEntityID); break;
      }


      if constexpr (DO_UNIQUENESS_CHECK_TO_INDICIES)
        assert(this->IsEveryEntityUnique()); // Assert means: index is already added. Wrong input!

      return true;
    }

    template<bool DO_UNIQUENESS_CHECK_TO_INDICIES>
    bool InsertWithoutRebalancingBase(MortonNodeIDCR parentNodeKey, MortonNodeIDCR entityNodeKey, TEntityID entityID, bool doInsertToLeaf) noexcept
    {
      if (entityNodeKey == parentNodeKey)
      {
        detail::at(this->m_nodes, entityNodeKey).Entities.emplace_back(entityID);
        if constexpr (DO_UNIQUENESS_CHECK_TO_INDICIES)
          assert(this->IsEveryEntityUnique()); // Assert means: index is already added. Wrong input!
        return true;
      }

      if (doInsertToLeaf)
      {
        auto& newNode = this->m_nodes[entityNodeKey];
        newNode.Entities.emplace_back(entityID);
#ifndef ORTHOTREE__DISABLED_NODECENTER
        newNode.SetCenter(this->CalculateCenter(entityNodeKey));
#endif
        // Create all child between the new (entityNodeKey) and the smallest existing one (parentNodeKey)
        auto newParentNodeKey = entityNodeKey;
        do
        {
          auto childNodeKey = newParentNodeKey;
          newParentNodeKey = SI::GetParentKey(newParentNodeKey);
          assert(SI::IsValidKey(parentNodeKey));
          auto& newParentNode = this->m_nodes[newParentNodeKey];
          newParentNode.AddChildInOrder(childNodeKey);
#ifndef ORTHOTREE__DISABLED_NODECENTER
          newParentNode.SetCenter(this->CalculateCenter(newParentNodeKey));
#endif

        } while (newParentNodeKey != parentNodeKey);
      }
      else
      {
        auto& parentNode = detail::at(this->m_nodes, parentNodeKey);
        if (parentNode.IsAnyChildExist())
        {
          auto const parentDepth = SI::GetDepthID(parentNodeKey);
          auto const childID = SI::GetChildIDByDepth(parentDepth, SI::GetDepthID(entityNodeKey), entityNodeKey);
          auto const childGenerator = typename SI::ChildKeyGenerator(parentNodeKey);
          auto const childNodeKey = childGenerator.GetChildNodeKey(childID);

          parentNode.AddChildInOrder(childNodeKey);
          auto& nodeChild = this->CreateChild(parentNode, childNodeKey);
          nodeChild.Entities.emplace_back(entityID);
        }
        else
          parentNode.Entities.emplace_back(entityID);
      }

      if constexpr (DO_UNIQUENESS_CHECK_TO_INDICIES)
        assert(this->IsEveryEntityUnique()); // Assert means: index is already added. Wrong input!

      return true;
    }

    void RemoveNodeIfPossible(MortonNodeIDCR nodeKey, Node const& node) noexcept
    {
      if (nodeKey == SI::GetRootKey())
        return;

      if (node.IsAnyChildExist() || !node.Entities.empty())
        return;

      auto const parentKey = SI::GetParentKey(nodeKey);
      auto& parentNode = detail::at(this->m_nodes, parentKey);
      parentNode.RemoveChild(nodeKey);
      this->m_nodes.erase(nodeKey);
    }

  public: // Static aid functions
    static constexpr std::size_t EstimateNodeNumber(std::size_t elementNo, depth_t maxDepthNo, std::size_t maxElementNo) noexcept
    {
      assert(maxElementNo > 0);
      assert(maxDepthNo > 0);

      if (elementNo < 10)
        return 10;

      auto constexpr rMult = 1.5;
      constexpr depth_t bitSize = sizeof(std::size_t) * CHAR_BIT;
      if ((maxDepthNo + 1) * DIMENSION_NO < bitSize)
      {
        auto const nMaxChild = detail::pow2(maxDepthNo * DIMENSION_NO);
        auto const nElementInNode = elementNo / nMaxChild;
        if (nElementInNode > maxElementNo / 2)
          return nMaxChild;
      }

      auto const nElementInNodeAvg = static_cast<float>(elementNo) / static_cast<float>(maxElementNo);
      auto const nDepthEstimated = std::min(maxDepthNo, static_cast<depth_t>(ceil((log2f(nElementInNodeAvg) + 1.0) / static_cast<float>(DIMENSION_NO))));
      if (nDepthEstimated * DIMENSION_NO < 64)
        return static_cast<std::size_t>(rMult * detail::pow2(nDepthEstimated * DIMENSION_NO));

      return static_cast<std::size_t>(rMult * nElementInNodeAvg);
    }

    static inline depth_t EstimateMaxDepth(std::size_t elementNo, std::size_t maxElementNo) noexcept
    {
      if (elementNo < maxElementNo)
        return 2;

      auto const nLeaf = elementNo / maxElementNo;
      // nLeaf = (2^nDepth)^DIMENSION_NO
      return std::clamp(static_cast<depth_t>(std::log2(nLeaf) / static_cast<double>(DIMENSION_NO)), depth_t(2), SI::MAX_THEORETICAL_DEPTH - 1);
    }


  public: // Getters
    inline constexpr auto const& GetNodes() const noexcept { return m_nodes; }
    inline bool HasNode(MortonNodeIDCR key) const noexcept { return m_nodes.contains(key); }
    inline auto const& GetNode(MortonNodeIDCR key) const noexcept { return m_nodes.at(key); }
    inline constexpr auto const& GetBox() const noexcept { return m_grid.GetBoxSpace(); }
    inline constexpr auto GetDepthMax() const noexcept { return m_maxDepthNo; }
    inline constexpr auto GetResolutionMax() const noexcept { return m_grid.GetResolution(); }
    inline auto GetNodeIDByEntity(TEntityID entityID) const noexcept
    {
      auto const it = std::find_if(m_nodes.begin(), m_nodes.end(), [&](auto const& keyAndValue) {
        auto const& entities = keyAndValue.second.Entities;
        return std::find(entities.begin(), entities.end(), entityID) != entities.end();
      });

      return it == m_nodes.end() ? MortonNodeID{} : it->first;
    }

  protected:
    // Alternative creation mode (instead of Create), Init then Insert items into leafs one by one. NOT RECOMMENDED.
    constexpr void InitBase(IGM::Box const& boxSpace, depth_t maxDepthNo, std::size_t maxElementNo) noexcept
    {
      CRASH_IF(!this->m_nodes.empty()); // To build/setup/create the tree, use the Create() [recommended] or Init() function. If an already
                                        // builded tree is wanted to be reset, use the Reset() function before init.
      CRASH_IF(maxDepthNo < 2);
<<<<<<< HEAD
      CRASH_IF(maxDepthNo > SI::MAX_THEORETICAL_DEPTH);
=======
      CRASH_IF(maxDepthNo >= SI::MAX_THEORETICAL_DEPTH);
>>>>>>> 55f2e39e
      CRASH_IF(maxDepthNo >= std::numeric_limits<uint8_t>::max());
      CRASH_IF(maxElementNo <= 1);
      CRASH_IF(CHAR_BIT * sizeof(GridID) < m_maxDepthNo);

      this->m_grid = detail::GridSpaceIndexing<DIMENSION_NO, TGeometry, TVector, TBox, AD>(maxDepthNo, boxSpace);
      this->m_maxDepthNo = maxDepthNo;
      this->m_maxElementNo = maxElementNo;

      [[maybe_unused]] auto& nodeRoot = this->m_nodes[SI::GetRootKey()];
#ifndef ORTHOTREE__DISABLED_NODECENTER
      nodeRoot.SetCenter(IGM::GetBoxCenter(boxSpace));
#endif // !ORTHOTREE__DISABLED_NODECENTER

      // the 0-based depth size of the tree is m_maxDepthNo+1, and a fictive childnode halfsize (+2) could be asked prematurely.
      depth_t constexpr additionalDepth = 3;
      auto const examinedDepthSize = this->m_maxDepthNo + additionalDepth;
      this->m_nodeSizes.resize(examinedDepthSize, this->m_grid.GetSizes());
      auto constexpr multiplier = IGM_Geometry(0.5);
      auto factor = multiplier;
      for (depth_t depthID = 1; depthID < examinedDepthSize; ++depthID, factor *= multiplier)
        for (dim_t dimensionID = 0; dimensionID < DIMENSION_NO; ++dimensionID)
          this->m_nodeSizes[depthID][dimensionID] *= factor;
    }

  public: // Main service functions
    // Alternative creation mode (instead of Create), Init then Insert items into leafs one by one. NOT RECOMMENDED.
    inline constexpr void Init(TBox const& box, depth_t maxDepthNo, std::size_t maxElementNo = 11) noexcept
    {
      this->InitBase(IGM::GetBoxAD(box), maxDepthNo, maxElementNo);
    }

    using FProcedure = std::function<void(MortonNodeIDCR, Node const&)>;
    using FProcedureUnconditional = std::function<void(MortonNodeIDCR, Node const&, bool)>;
    using FSelector = std::function<bool(MortonNodeIDCR, Node const&)>;
    using FSelectorUnconditional = std::function<bool(MortonNodeIDCR, Node const&)>;

    // Visit nodes with special selection and procedure in breadth-first search order
    void VisitNodes(MortonNodeIDCR rootKey, FProcedure const& procedure, FSelector const& selector) const noexcept
    {
      auto nodeIDsToProceed = std::queue<MortonNodeID>();
      for (nodeIDsToProceed.push(rootKey); !nodeIDsToProceed.empty(); nodeIDsToProceed.pop())
      {
        auto const& key = nodeIDsToProceed.front();
        auto const& node = GetNode(key);
        if (!selector(key, node))
          continue;

        procedure(key, node);

        for (MortonNodeIDCR childKey : node.GetChildren())
          nodeIDsToProceed.push(childKey);
      }
    }


    // Visit nodes with special selection and procedure in breadth-first search order
    inline void VisitNodes(MortonNodeIDCR rootKey, FProcedure const& procedure) const noexcept
    {
      VisitNodes(rootKey, procedure, [](MortonNodeIDCR, Node const&) { return true; });
    }


    // Visit nodes with special selection and procedure and if unconditional selection is fulfilled descendants will not be test with selector
    void VisitNodes(
      MortonNodeIDCR rootKey, FProcedureUnconditional const& procedure, FSelector const& selector, FSelectorUnconditional const& selectorUnconditional) const noexcept
    {
      struct Search
      {
        MortonNodeIDCR Key;
        bool DoAvoidSelectionParent;
      };

      auto nodesToProceed = std::queue<Search>();
      for (nodesToProceed.push({ rootKey, false }); !nodesToProceed.empty(); nodesToProceed.pop())
      {
        auto const& [key, doAvoidSelectionParent] = nodesToProceed.front();

        auto const& node = GetNode(key);
        if (!doAvoidSelectionParent && !selector(key, node))
          continue;

        auto const doAvoidSelection = doAvoidSelectionParent || selectorUnconditional(key, node);
        procedure(key, node, doAvoidSelection);

        for (MortonNodeIDCR childKey : node.GetChildren())
          nodesToProceed.push({ childKey, doAvoidSelection });
      }
    }


    // Visit nodes with special selection and procedure in depth-first search order
    void VisitNodesInDFS(MortonNodeIDCR key, FProcedure const& procedure, FSelector const& selector) const noexcept
    {
      auto const& node = GetNode(key);
      if (!selector(key, node))
        return;

      procedure(key, node);
      for (MortonNodeIDCR childKey : node.GetChildren())
        VisitNodesInDFS(childKey, procedure, selector);
    }


    // Collect all item id, traversing the tree in breadth-first search order
    std::vector<TEntityID> CollectAllEntitiesInBFS(MortonNodeIDCR rootKey = SI::GetRootKey()) const noexcept
    {
      auto entityIDs = std::vector<TEntityID>();
      entityIDs.reserve(m_nodes.size() * std::max<std::size_t>(2, m_maxElementNo / 2));

      VisitNodes(rootKey, [&entityIDs](MortonNodeIDCR, auto const& node) {
        entityIDs.insert(entityIDs.end(), node.Entities.begin(), node.Entities.end());
      });
      return entityIDs;
    }

  private:
    void CollectAllEntitiesInDFSRecursive(Node const& parentNode, std::vector<TEntityID>& foundEntities) const noexcept
    {
      foundEntities.insert(foundEntities.end(), parentNode.Entities.begin(), parentNode.Entities.end());
      for (MortonNodeIDCR childKey : parentNode.GetChildren())
        CollectAllEntitiesInDFSRecursive(this->GetNode(childKey), foundEntities);
    }

  public:
    std::vector<TEntityID> CollectAllEntitiesInDFS(MortonNodeIDCR parentKey = SI::GetRootKey()) const noexcept
    {
      auto entityIDs = std::vector<TEntityID>{};
      CollectAllEntitiesInDFSRecursive(GetNode(parentKey), entityIDs);
      return entityIDs;
    }

    // Update all element which are in the given hash-table.
    template<bool IS_PARALLEL_EXEC = false, bool DO_UNIQUENESS_CHECK_TO_INDICIES = false>
    void UpdateIndexes(std::unordered_map<TEntityID, std::optional<TEntityID>> const& updateMap) noexcept
    {
      auto const updateMapEndIterator = updateMap.end();

      EXEC_POL_DEF(ep);
      std::for_each(EXEC_POL_ADD(ep) m_nodes.begin(), m_nodes.end(), [&](auto& node) {
        decltype(Node::Entities) entitiesNew;
        for (auto const& id : node.second.Entities)
        {
          auto const it = updateMap.find(id);
          if (it == updateMapEndIterator)
            entitiesNew.emplace_back(id);
          else if (it->second)
            entitiesNew.emplace_back(*it->second);
        }

        node.second.Entities = std::move(entitiesNew);
      });

      if constexpr (DO_UNIQUENESS_CHECK_TO_INDICIES)
        assert(IsEveryEntityUnique()); // Assert means: index replacements causes that multiple object has the same id. Wrong input!
    }


    // Reset the tree
    void Reset() noexcept
    {
      m_nodes.clear();
      m_grid = {};
    }


    // Remove all elements and ids, except Root
    void Clear() noexcept
    {
      std::erase_if(m_nodes, [](auto const& p) { return p.first != SI::GetRootKey(); });
      detail::at(m_nodes, SI::GetRootKey()).Entities.clear();
    }


    // Move the whole tree with a std::vector of the movement
    template<bool IS_PARALLEL_EXEC = false>
    void Move(TVector const& moveVector) noexcept
    {
#ifndef ORTHOTREE__DISABLED_NODECENTER
      EXEC_POL_DEF(ep); // GCC 11.3
      std::for_each(EXEC_POL_ADD(ep) m_nodes.begin(), m_nodes.end(), [&moveVector](auto& pairKeyNode) {
        auto center = pairKeyNode.second.GetCenter();
        IGM::MoveAD(center, moveVector);
        pairKeyNode.second.SetCenter(std::move(center));
      });
#endif // !ORTHOTREE__DISABLED_NODECENTER
      m_grid.Move(moveVector);
    }

    std::tuple<MortonNodeID, depth_t> FindSmallestNodeKeyWithDepth(MortonNodeID searchKey) const noexcept
    {
      for (depth_t depthID = this->m_maxDepthNo; SI::IsValidKey(searchKey); searchKey = SI::GetParentKey(searchKey), --depthID)
        if (this->m_nodes.contains(searchKey))
          return { searchKey, depthID };

      return {}; // Not found
    }

    MortonNodeID FindSmallestNodeKey(MortonNodeID searchKey) const noexcept
    {
      for (; SI::IsValidKey(searchKey); searchKey = SI::GetParentKey(searchKey))
        if (this->m_nodes.contains(searchKey))
          return searchKey;

      return MortonNodeID{}; // Not found
    }

    // Get Node ID of a point
    template<bool HANDLE_OUT_OF_TREE_GEOMETRY = false>
    MortonNodeID GetNodeID(TVector const& searchPoint) const noexcept
    {
      return SI::GetHash(this->GetDepthAndLocationID<HANDLE_OUT_OF_TREE_GEOMETRY>(searchPoint));
    }

    // Get Node ID of a box
    template<bool HANDLE_OUT_OF_TREE_GEOMETRY = false>
    MortonNodeID GetNodeID(TBox const& box) const noexcept
    {
      return SI::GetHash(this->GetDepthAndLocationID<HANDLE_OUT_OF_TREE_GEOMETRY>(box));
    }

    // Find smallest node which contains the box
    template<bool HANDLE_OUT_OF_TREE_GEOMETRY = false>
    MortonNodeID FindSmallestNode(TVector const& searchPoint) const noexcept
    {
      if constexpr (!HANDLE_OUT_OF_TREE_GEOMETRY)
      {
        if (!IGM::DoesBoxContainPointAD(this->m_grid.GetBoxSpace(), searchPoint))
          return MortonNodeID{};
      }
      return this->FindSmallestNodeKey(this->GetNodeID<HANDLE_OUT_OF_TREE_GEOMETRY>(searchPoint));
    }

    // Find smallest node which contains the box
    MortonNodeID FindSmallestNode(TBox const& box) const noexcept
    {
      if (!IGM::DoesRangeContainBoxAD(this->m_grid.GetBoxSpace(), box))
        return MortonNodeID{};

      return FindSmallestNodeKey(this->GetNodeID(box));
    }

    MortonNodeID Find(TEntityID entityID) const noexcept { return GetNodeIDByEntity(entityID); }

  protected:
    struct GridBoundary
    {
      GridID MinGridID, BeginGridID, EndGridID;
    };
    template<dim_t DIMENSION_ID>
    static constexpr void ConstructGridIDListRecursively(
      GridID gridStepNo, DimArray<GridBoundary> const& gridIDBoundaries, DimArray<GridID>& currentGridID, std::vector<DimArray<GridID>>& allGridID) noexcept
    {
      if constexpr (DIMENSION_ID == 0)
        allGridID.emplace_back(currentGridID);
      else
      {
        auto const& [minGridID, beginGridID, endGridID] = gridIDBoundaries[DIMENSION_ID - 1];
        currentGridID[DIMENSION_ID - 1] = minGridID;
        ConstructGridIDListRecursively<DIMENSION_ID - 1>(gridStepNo, gridIDBoundaries, currentGridID, allGridID);
        for (auto gridID = beginGridID; gridID < endGridID; ++gridID)
        {
          currentGridID[DIMENSION_ID - 1] = gridID * gridStepNo;
          ConstructGridIDListRecursively<DIMENSION_ID - 1>(gridStepNo, gridIDBoundaries, currentGridID, allGridID);
        }
      }
    }


    template<bool DO_RANGE_MUST_FULLY_CONTAIN = false>
    constexpr void RangeSearchBaseCopy(
      TBox const& range, TContainer const& geometryCollection, Node const& parentNode, std::vector<TEntityID>& foundEntities) const noexcept
    {
      for (auto const entityID : parentNode.Entities)
      {
        bool fAdd = false;
        if constexpr (IS_BOX_TYPE)
        {
          if constexpr (DO_RANGE_MUST_FULLY_CONTAIN)
            fAdd = AD::AreBoxesOverlapped(range, detail::at(geometryCollection, entityID), DO_RANGE_MUST_FULLY_CONTAIN);
          else
            fAdd = AD::AreBoxesOverlappedStrict(range, detail::at(geometryCollection, entityID));
        }
        else
        {
          fAdd = AD::DoesBoxContainPoint(range, detail::at(geometryCollection, entityID));
        }

        if (fAdd)
          foundEntities.emplace_back(entityID);
      }
    }

    struct OverlappingSpaceSegments
    {
      // Flags to sign the overlapped segments dimension-wise
      MortonLocationID minSegmentFlag{}, maxSegmentFlag{};
    };

    static constexpr OverlappingSpaceSegments GetRelativeMinMaxLocation(IGM::Vector const& center, TBox const& range) noexcept
    {
      auto overlappedSegments = OverlappingSpaceSegments{};
      auto segmentBit = MortonLocationID{ 1 };
      for (dim_t dimensionID = 0; dimensionID < DIMENSION_NO; ++dimensionID, segmentBit <<= 1)
      {
        overlappedSegments.minSegmentFlag |= segmentBit * (center[dimensionID] <= AD::GetBoxMinC(range, dimensionID));
        overlappedSegments.maxSegmentFlag |= segmentBit * (center[dimensionID] <= AD::GetBoxMaxC(range, dimensionID));
      }
      return overlappedSegments;
    }

    template<bool DO_RANGE_MUST_FULLY_CONTAIN = false>
    void RangeSearchBase(
      TBox const& range,
      TContainer const& geometryCollection,
      depth_t depthID,
      MortonNodeIDCR const& currentNodeKey,
      std::vector<TEntityID>& foundEntities) const noexcept
    {
      auto const& currentNode = this->GetNode(currentNodeKey);
      if (!currentNode.IsAnyChildExist())
      {
        RangeSearchBaseCopy<DO_RANGE_MUST_FULLY_CONTAIN>(range, geometryCollection, currentNode, foundEntities);
        return;
      }

      auto const& center = GetNodeCenterMacro(this, currentNodeKey, currentNode);
      auto const [minSegmentFlag, maxSegmentFlag] = GetRelativeMinMaxLocation(center, range);

      // Different min-max bit means: the dimension should be totally walked
      // Same min-max bit means: only the min or max should be walked

      // The key will have signal bit also, dimensionMask is applied to calculate only the last, dimension part of the key
      auto const dimensionMask = MortonLocationID{ SI::CHILD_NO - std::size_t{ 1 } };

      // Sign the dimensions which should not be walked fully
      auto const limitedDimensionsMask = (~(minSegmentFlag ^ maxSegmentFlag)) & dimensionMask;

      if (limitedDimensionsMask == MortonLocationID{} && IGM::DoesRangeContainBoxAD(range, this->GetNodeBox(depthID, center)))
      {
        CollectAllEntitiesInDFSRecursive(currentNode, foundEntities);
        return;
      }

      RangeSearchBaseCopy<DO_RANGE_MUST_FULLY_CONTAIN>(range, geometryCollection, currentNode, foundEntities);

      // Sign which element should be walked in the limited dimensions
      auto const dimensionBoundaries = (minSegmentFlag & maxSegmentFlag) & limitedDimensionsMask;

      ++depthID;
      for (MortonNodeIDCR keyChild : currentNode.GetChildren())
      {
        // keyChild should have the same elements in the limited dimensions
        auto const isOverlapped = (keyChild & limitedDimensionsMask) == dimensionBoundaries;
        if (!isOverlapped)
          continue;

        RangeSearchBase<DO_RANGE_MUST_FULLY_CONTAIN>(range, geometryCollection, depthID, keyChild, foundEntities);
      }
    }

    template<bool DO_RANGE_MUST_FULLY_CONTAIN = false, bool DOES_LEAF_NODE_CONTAIN_ELEMENT_ONLY = true>
    bool RangeSearchBaseRoot(TBox const& range, TContainer const& geometryCollection, std::vector<TEntityID>& foundEntities) const noexcept
    {
      auto const entityNo = geometryCollection.size();
      if (IGM::DoesRangeContainBoxAD(range, this->m_grid.GetBoxSpace()))
      {
        foundEntities.resize(entityNo);

        if constexpr (IS_CONTIGOUS_CONTAINER)
          std::iota(foundEntities.begin(), foundEntities.end(), 0);
        else
          std::transform(geometryCollection.begin(), geometryCollection.end(), foundEntities.begin(), [&geometryCollection](auto const& item) {
            return detail::getKeyPart(geometryCollection, item);
          });

        return entityNo > 0;
      }

      // If the range has zero volume, it could stuck at any node comparison with point/side touch. It is eliminated to work node bounding box independently.
      const auto rangeVolume = IGM::GetVolumeAD(range);
      if (rangeVolume <= 0.0)
      {
        return false;
      }

      auto const rangeKey = this->GetNodeID<!IS_BOX_TYPE>(range);
      auto smallestNodeKey = this->FindSmallestNodeKey(rangeKey);
      if (!SI::IsValidKey(smallestNodeKey))
        return false;

      auto const foundEntityNoEstimation =
        this->m_grid.GetVolume() < 0.01 ? 10 : static_cast<std::size_t>((rangeVolume * entityNo) / this->m_grid.GetVolume());

      foundEntities.reserve(foundEntityNoEstimation);
      RangeSearchBase<DO_RANGE_MUST_FULLY_CONTAIN>(range, geometryCollection, SI::GetDepthID(smallestNodeKey), smallestNodeKey, foundEntities);

      if constexpr (!DOES_LEAF_NODE_CONTAIN_ELEMENT_ONLY)
      {
        for (smallestNodeKey = SI::GetParentKey(smallestNodeKey); SI::IsValidKey(smallestNodeKey); smallestNodeKey = SI::GetParentKey(smallestNodeKey))
          RangeSearchBaseCopy<DO_RANGE_MUST_FULLY_CONTAIN>(range, geometryCollection, this->GetNode(smallestNodeKey), foundEntities);
      }

      return true;
    }

    template<typename TBoxRange = TBox>
    std::vector<MortonNodeID> RangeSearchNodes(TBoxRange const& range, MortonNodeIDCR excludeNodeKey = SI::GetNoneKey()) const noexcept
    {
      std::vector<MortonNodeID> foundNodes;

      auto const rangeVolume = IGM::GetVolumeAD(range);
      if (rangeVolume <= 0.0)
      {
        return foundNodes;
      }

      auto const rangeKey = SI::GetHash(this->GetDepthAndLocationID<!IS_BOX_TYPE, TBoxRange>(range));
      auto smallestNodeKey = this->FindSmallestNodeKey(rangeKey);
      if (!SI::IsValidKey(smallestNodeKey))
      {
        return foundNodes;
      }

      VisitNodes(
        smallestNodeKey,
        [&](MortonNodeIDCR key, Node const& node) { foundNodes.push_back(key); },
        [&](MortonNodeIDCR key, Node const& node) {
          return key != excludeNodeKey && IGM::DoesRangeContainBoxAD(GetNodeBox(SI::GetDepthID(key), GetNodeCenterMacro(this, key, node)), range);
        });

      for (auto parentNodeKey = SI::GetParentKey(smallestNodeKey); SI::IsValidKey(parentNodeKey); parentNodeKey = SI::GetParentKey(parentNodeKey))
      {
        foundNodes.push_back(parentNodeKey);
      }

      return foundNodes;
    }

    static PlaneRelation GetEntityPlaneRelation(TEntity const& entity, TGeometry distanceOfOrigo, TVector const& planeNormal, TGeometry tolerance)
    {
      if constexpr (IS_BOX_TYPE)
        return IGM::GetBoxPlaneRelationAD(IGM::GetBoxCenterAD(entity), IGM::GetBoxHalfSizeAD(entity), distanceOfOrigo, planeNormal, tolerance);
      else
        return AD::GetPointPlaneRelation(entity, distanceOfOrigo, planeNormal, tolerance);
    }

    std::vector<TEntityID> PlaneIntersectionBase(TGeometry distanceOfOrigo, TVector const& planeNormal, TGeometry tolerance, TContainer const& data) const noexcept
    {
      assert(AD::IsNormalizedVector(planeNormal));

      auto results = std::vector<TEntityID>{};
      auto const selector = [&](MortonNodeIDCR key, Node const& node) -> bool {
        auto const& halfSize = this->GetNodeSize(SI::GetDepthID(key) + 1);
        return IGM::GetBoxPlaneRelationAD(GetNodeCenterMacro(this, key, node), halfSize, distanceOfOrigo, planeNormal, tolerance) == PlaneRelation::Hit;
      };

      auto const procedure = [&](MortonNodeIDCR, Node const& node) {
        for (auto const entityID : node.Entities)
          if (GetEntityPlaneRelation(detail::at(data, entityID), distanceOfOrigo, planeNormal, tolerance) == PlaneRelation::Hit)
            if (std::find(results.begin(), results.end(), entityID) == results.end())
              results.emplace_back(entityID);
      };

      this->VisitNodesInDFS(SI::GetRootKey(), procedure, selector);

      return results;
    }

    std::vector<TEntityID> PlanePositiveSegmentationBase(
      TGeometry distanceOfOrigo, TVector const& planeNormal, TGeometry tolerance, TContainer const& data) const noexcept
    {
      assert(AD::IsNormalizedVector(planeNormal));

      auto results = std::vector<TEntityID>{};
      auto const selector = [&](MortonNodeIDCR key, Node const& node) -> bool {
        auto const& halfSize = this->GetNodeSize(SI::GetDepthID(key) + 1);
        auto const relation = IGM::GetBoxPlaneRelationAD(GetNodeCenterMacro(this, key, node), halfSize, distanceOfOrigo, planeNormal, tolerance);
        return relation != PlaneRelation::Negative;
      };

      auto const procedure = [&](MortonNodeIDCR, Node const& node) {
        for (auto const entityID : node.Entities)
        {
          auto const relation = GetEntityPlaneRelation(detail::at(data, entityID), distanceOfOrigo, planeNormal, tolerance);
          if (relation == PlaneRelation::Negative)
            continue;

          if (std::find(results.begin(), results.end(), entityID) == results.end())
            results.emplace_back(entityID);
        }
      };

      this->VisitNodesInDFS(SI::GetRootKey(), procedure, selector);

      return results;
    }

    // Get all entities which relation is positive or intersected by the given space boundary planes
    std::vector<TEntityID> FrustumCullingBase(std::span<TPlane const> const& boundaryPlanes, TGeometry tolerance, TContainer const& data) const noexcept
    {
      auto results = std::vector<TEntityID>{};
      if (boundaryPlanes.empty())
        return results;

      assert(std::all_of(boundaryPlanes.begin(), boundaryPlanes.end(), [](auto const& plane) -> bool {
        return AD::IsNormalizedVector(AD::GetPlaneNormal(plane));
      }));

      auto const selector = [&](MortonNodeIDCR key, Node const& node) -> bool {
        auto const& halfSize = this->GetNodeSize(SI::GetDepthID(key) + 1);
        auto const& center = GetNodeCenterMacro(this, key, node);

        for (auto const& plane : boundaryPlanes)
        {
          auto const relation = IGM::GetBoxPlaneRelationAD(center, halfSize, AD::GetPlaneOrigoDistance(plane), AD::GetPlaneNormal(plane), tolerance);
          if (relation == PlaneRelation::Hit)
            return true;

          if (relation == PlaneRelation::Negative)
            return false;
        }
        return true;
      };

      auto const procedure = [&](MortonNodeIDCR, Node const& node) {
        for (auto const entityID : node.Entities)
        {
          auto relation = PlaneRelation::Negative;
          for (auto const& plane : boundaryPlanes)
          {
            relation = GetEntityPlaneRelation(detail::at(data, entityID), AD::GetPlaneOrigoDistance(plane), AD::GetPlaneNormal(plane), tolerance);
            if (relation != PlaneRelation::Positive)
              break;
          }

          if (relation == PlaneRelation::Negative)
            continue;

          if (std::find(results.begin(), results.end(), entityID) == results.end())
            results.emplace_back(entityID);
        }
      };

      this->VisitNodesInDFS(SI::GetRootKey(), procedure, selector);

      return results;
    }
  };


  // OrthoTreePoint: Non-owning container which spatially organize point ids in N dimension space into a hash-table by Morton Z order.
  template<
    dim_t DIMENSION_NO,
    typename TVector_,
    typename TBox_,
    typename TRay_,
    typename TPlane_,
    typename TGeometry_ = double,
    typename TAdapter_ = AdaptorGeneral<DIMENSION_NO, TVector_, TBox_, TRay_, TPlane_, TGeometry_>,
    typename TContainer_ = std::span<TVector_ const>>
  class OrthoTreePoint final : public OrthoTreeBase<DIMENSION_NO, TVector_, TVector_, TBox_, TRay_, TPlane_, TGeometry_, TAdapter_, TContainer_>
  {
  protected:
    using Base = OrthoTreeBase<DIMENSION_NO, TVector_, TVector_, TBox_, TRay_, TPlane_, TGeometry_, TAdapter_, TContainer_>;
    using EntityDistance = typename Base::EntityDistance;
    using BoxDistance = typename Base::BoxDistance;
    using IGM = typename Base::IGM;
    using IGM_Geometry = typename IGM::Geometry;

  public:
    using AD = typename Base::AD;
    using SI = typename Base::SI;
    using MortonLocationID = typename Base::MortonLocationID;
    using MortonLocationIDCR = typename Base::MortonLocationIDCR;
    using MortonNodeID = typename Base::MortonNodeID;
    using MortonNodeIDCR = typename Base::MortonNodeIDCR;
    using MortonChildID = typename Base::MortonChildID;

    using Node = typename Base::Node;

    using TGeometry = TGeometry_;
    using TVector = TVector_;
    using TBox = TBox_;
    using TRay = TRay_;
    using TPlane = TPlane_;
    using TEntity = typename Base::TEntity;
    using TEntityID = typename Base::TEntityID;
    using TContainer = typename Base::TContainer;

    static constexpr std::size_t DEFAULT_MAX_ELEMENT = DEFAULT_MAX_ELEMENT_IN_NODES;

  public: // Create
    // Ctors
    OrthoTreePoint() = default;
    inline explicit OrthoTreePoint(
      TContainer const& points,
      std::optional<depth_t> maxDepthNoIn = std::nullopt,
      std::optional<TBox> boxSpaceOptional = std::nullopt,
      std::size_t maxElementNoInNode = DEFAULT_MAX_ELEMENT,
      bool isParallelExec = false) noexcept
    {
      if (isParallelExec)
        this->template Create<true>(*this, points, maxDepthNoIn, std::move(boxSpaceOptional), maxElementNoInNode);
      else
        this->template Create<false>(*this, points, maxDepthNoIn, std::move(boxSpaceOptional), maxElementNoInNode);
    }

  private: // Aid functions
    struct Location
    {
      TEntityID EntityID;
      MortonLocationID LocationID;
    };

    using LocationIterator = typename std::vector<Location>::iterator;
    void CreateChildNodes(
      Node& parentNode,
      MortonNodeIDCR parentKey,
      LocationIterator& locationBeginIterator,
      LocationIterator const& locationEndIterator,
      MortonLocationIDCR startLocationID,
      depth_t remainingDepth) noexcept
    {
      std::size_t const elementNo = std::distance(locationBeginIterator, locationEndIterator);
      if (elementNo < this->m_maxElementNo || remainingDepth == 0)
      {
        parentNode.Entities.resize(elementNo);
        std::transform(locationBeginIterator, locationEndIterator, parentNode.Entities.begin(), [](auto const& item) { return item.EntityID; });
        locationBeginIterator = locationEndIterator;
        return;
      }

      --remainingDepth;
      auto const keyGenerator = typename SI::ChildKeyGenerator(parentKey);
      auto const locationGenerator = typename SI::ChildLocationGenerator(startLocationID, remainingDepth);

      while (locationBeginIterator != locationEndIterator)
      {
        auto const actualChildID = locationGenerator.GetChildID(locationBeginIterator->LocationID);
        auto const actualEndIterator = std::partition_point(locationBeginIterator, locationEndIterator, [&](auto const& location) {
          return actualChildID == locationGenerator.GetChildID(location.LocationID);
        });

        auto const childKey = keyGenerator.GetChildNodeKey(actualChildID);
        parentNode.AddChild(childKey);
        auto& childNode = this->CreateChild(parentNode, childKey);
        this->CreateChildNodes(
          childNode, childKey, locationBeginIterator, actualEndIterator, locationGenerator.GetStartLocationID(actualChildID), remainingDepth);
      }
    }

  public: // Create
    // Create
    template<bool IS_PARALLEL_EXEC = false>
    static void Create(
      OrthoTreePoint& tree,
      TContainer const& points,
      std::optional<depth_t> maxDepthNoIn = std::nullopt,
      std::optional<TBox> boxSpaceOptional = std::nullopt,
      std::size_t maxElementNoInNode = DEFAULT_MAX_ELEMENT) noexcept
    {
      auto const boxSpace = boxSpaceOptional.has_value() ? IGM::GetBoxAD(*boxSpaceOptional) : IGM::GetBoxOfPointsAD(points);
      auto const pointNo = points.size();

      auto const maxDepthNo = (!maxDepthNoIn || maxDepthNoIn == 0) ? Base::EstimateMaxDepth(pointNo, maxElementNoInNode) : *maxDepthNoIn;
      tree.InitBase(boxSpace, maxDepthNo, maxElementNoInNode);
      if (points.empty())
        return;

      detail::reserve(tree.m_nodes, Base::EstimateNodeNumber(pointNo, maxDepthNo, maxElementNoInNode));

      auto pointLocations = std::vector<Location>(pointNo);
      EXEC_POL_DEF(ept); // GCC 11.3
      std::transform(EXEC_POL_ADD(ept) points.begin(), points.end(), pointLocations.begin(), [&](auto const& point) {
        return Location{ detail::getKeyPart(points, point), tree.GetLocationID(detail::getValuePart(point)) };
      });

      EXEC_POL_DEF(eps); // GCC 11.3
      std::sort(EXEC_POL_ADD(eps) pointLocations.begin(), pointLocations.end(), [&](auto const& leftLocation, auto const& rightLocation) {
        return leftLocation.LocationID < rightLocation.LocationID;
      });

      auto constexpr rootKey = SI::GetRootKey();
      auto& nodeRoot = detail::at(tree.m_nodes, rootKey);

      auto beginIterator = pointLocations.begin();
      tree.CreateChildNodes(nodeRoot, rootKey, beginIterator, pointLocations.end(), MortonNodeID{ 0 }, maxDepthNo);
    }

  public: // Edit functions
    bool InsertWithRebalancing(TEntityID newEntityID, TVector const& newPoint, TContainer const& points) noexcept
    {
      if (!IGM::DoesBoxContainPointAD(this->m_grid.GetBoxSpace(), newPoint))
        return false;

      auto const [entityDepth, entityLocation] = this->GetDepthAndLocationID(newPoint);
      auto const entityNodeKey = SI::GetHash(entityDepth, entityLocation);
      auto const [parentNodeKey, parentDepthID] = this->FindSmallestNodeKeyWithDepth(entityNodeKey);
      if (!SI::IsValidKey(parentNodeKey))
        return false;

      return this->template InsertWithRebalancingBase<true>(parentNodeKey, parentDepthID, entityNodeKey, entityDepth, newEntityID, points);
    }

    // Insert entity into a node. If doInsertToLeaf is true: The smallest node will be chosen by the max depth. If doInsertToLeaf is false: The smallest existing level on the branch will be chosen.
    bool Insert(TEntityID newEntityID, TVector const& newPoint, bool doInsertToLeaf = false) noexcept
    {
      if (!IGM::DoesBoxContainPointAD(this->m_grid.GetBoxSpace(), newPoint))
        return false;

      auto const entityNodeKey = this->GetNodeID(newPoint);
      auto const smallestNodeKey = this->FindSmallestNodeKey(entityNodeKey);
      if (!SI::IsValidKey(smallestNodeKey))
        return false;

      return this->template InsertWithoutRebalancingBase<true>(smallestNodeKey, entityNodeKey, newEntityID, doInsertToLeaf);
    }

    // Insert entity into a node, if there is no entity within the same location by tolerance.
    bool InsertUnique(TEntityID newEntityID, TVector const& newPoint, TGeometry tolerance, TContainer const& points, bool doInsertToLeaf = false)
    {
      if (!IGM::DoesBoxContainPointAD(this->m_grid.GetBoxSpace(), newPoint))
        return false;

      auto const [entityDepth, entityLocation] = this->GetDepthAndLocationID(newPoint);
      auto const entityNodeKey = SI::GetHash(entityDepth, entityLocation);
      auto const [parentNodeKey, parentDepthID] = this->FindSmallestNodeKeyWithDepth(entityNodeKey);
      if (!SI::IsValidKey(parentNodeKey))
        return false;

      auto const nearestEntityList = this->GetNearestNeighbors(newPoint, 1, tolerance, points);
      if (!nearestEntityList.empty())
        return false;

      if (doInsertToLeaf)
        return this->template InsertWithoutRebalancingBase<true>(parentNodeKey, entityNodeKey, newEntityID, true);
      else
        return this->template InsertWithRebalancingBase<true>(parentNodeKey, parentDepthID, entityNodeKey, entityDepth, newEntityID, points);
    }

    // Erase an id. Traverse all node if it is needed, which has major performance penalty.
    template<bool DO_UPDATE_ENTITY_IDS = Base::IS_CONTIGOUS_CONTAINER>
    constexpr bool EraseEntity(TEntityID entityID) noexcept
    {
      bool isErased = false;
      for (auto& [nodeKey, node] : this->m_nodes)
      {
        if (std::erase(node.Entities, entityID))
        {
          this->RemoveNodeIfPossible(nodeKey, node);
          isErased = true;
          break;
        }
      }

      if (!isErased)
        return false;

      if constexpr (DO_UPDATE_ENTITY_IDS)
      {
        for (auto& [key, node] : this->m_nodes)
          for (auto& id : node.Entities)
            id -= entityID < id;
      }

      return true;
    }

    // Erase id, aided with the original point
    template<bool DO_UPDATE_ENTITY_IDS = Base::IS_CONTIGOUS_CONTAINER>
    bool Erase(TEntityID entitiyID, TVector const& entityOriginalPoint) noexcept
    {
      auto const nodeKey = this->FindSmallestNode(entityOriginalPoint);
      if (!SI::IsValidKey(nodeKey))
        return false; // old box is not in the handled space domain

      auto& node = detail::at(this->m_nodes, nodeKey);
      auto const endIteratorAfterRemove = std::remove(node.Entities.begin(), node.Entities.end(), entitiyID);
      if (endIteratorAfterRemove == node.Entities.end())
        return false; // id was not registered previously.

      node.Entities.erase(endIteratorAfterRemove, node.Entities.end());

      if constexpr (DO_UPDATE_ENTITY_IDS)
      {
        for (auto& [key, node] : this->m_nodes)
          for (auto& id : node.Entities)
            id -= entitiyID < id;
      }

      this->RemoveNodeIfPossible(nodeKey, node);

      return true;
    }


    // Update id by the new point information
    bool Update(TEntityID entityID, TVector const& newPoint, bool doesInsertToLeaf = false) noexcept
    {
      if (!IGM::DoesBoxContainPointAD(this->m_grid.GetBoxSpace(), newPoint))
        return false;

      if (!this->EraseEntity<false>(entityID))
        return false;

      return this->Insert(entityID, newPoint, doesInsertToLeaf);
    }


    // Update id by the new point information and the erase part is aided by the old point geometry data
    bool Update(TEntityID entityID, TVector const& oldPoint, TVector const& newPoint, bool doesInsertToLeaf = false) noexcept
    {
      if (!IGM::DoesBoxContainPointAD(this->m_grid.GetBoxSpace(), newPoint))
        return false;

      if (!this->Erase<false>(entityID, oldPoint))
        return false;

      return this->Insert(entityID, newPoint, doesInsertToLeaf);
    }


    // Update id with rebalancing by the new point information
    bool Update(TEntityID entityID, TVector const& newPoint, TContainer const& points) noexcept
    {
      if (!IGM::DoesBoxContainPointAD(this->m_grid.GetBoxSpace(), newPoint))
        return false;

      if (!this->EraseEntity<false>(entityID))
        return false;

      return this->InsertWithRebalancing(entityID, newPoint, points);
    }


    // Update id with rebalacing by the new point information and the erase part is aided by the old point geometry data
    bool Update(TEntityID entityID, TVector const& oldPoint, TVector const& newPoint, TContainer const& points) noexcept
    {
      if (!IGM::DoesBoxContainPointAD(this->m_grid.GetBoxSpace(), newPoint))
        return false;

      if (!this->Erase<false>(entityID, oldPoint))
        return false;

      return this->InsertWithRebalancing(entityID, newPoint, points);
    }

  public: // Search functions
    bool Contains(TVector const& searchPoint, TContainer const& points, TGeometry tolerance) const noexcept
    {
      auto const smallestNodeKey = this->FindSmallestNode(searchPoint);
      if (!SI::IsValidKey(smallestNodeKey))
        return false;

      auto const& node = this->GetNode(smallestNodeKey);
      return std::any_of(node.Entities.begin(), node.Entities.end(), [&](auto const& entityID) {
        return AD::ArePointsEqual(searchPoint, detail::at(points, entityID), tolerance);
      });
    }

    // Range search
    template<bool DOES_LEAF_NODE_CONTAIN_ELEMENT_ONLY = false>
    std::vector<TEntityID> RangeSearch(TBox const& range, TContainer const& points) const noexcept
    {
      auto foundEntityIDs = std::vector<TEntityID>();
      this->template RangeSearchBaseRoot<false, DOES_LEAF_NODE_CONTAIN_ELEMENT_ONLY>(range, points, foundEntityIDs);
      return foundEntityIDs;
    }

    // Hyperplane intersection (Plane equation: dotProduct(planeNormal, point) = distanceOfOrigo)
    inline std::vector<TEntityID> PlaneSearch(
      TGeometry const& distanceOfOrigo, TVector const& planeNormal, TGeometry tolerance, TContainer const& points) const noexcept
    {
      return this->PlaneIntersectionBase(distanceOfOrigo, planeNormal, tolerance, points);
    }

    // Hyperplane intersection using built-in plane
    inline std::vector<TEntityID> PlaneSearch(TPlane const& plane, TGeometry tolerance, TContainer const& points) const noexcept
    {
      return this->PlaneIntersectionBase(AD::GetPlaneOrigoDistance(plane), AD::GetPlaneNormal(plane), tolerance, points);
    }

    // Hyperplane segmentation, get all elements in positive side (Plane equation: dotProduct(planeNormal, point) = distanceOfOrigo)
    inline std::vector<TEntityID> PlanePositiveSegmentation(
      TGeometry distanceOfOrigo, TVector const& planeNormal, TGeometry tolerance, TContainer const& points) const noexcept
    {
      return this->PlanePositiveSegmentationBase(distanceOfOrigo, planeNormal, tolerance, points);
    }

    // Hyperplane segmentation, get all elements in positive side (Plane equation: dotProduct(planeNormal, point) = distanceOfOrigo)
    inline std::vector<TEntityID> PlanePositiveSegmentation(TPlane const& plane, TGeometry tolerance, TContainer const& points) const noexcept
    {
      return this->PlanePositiveSegmentationBase(AD::GetPlaneOrigoDistance(plane), AD::GetPlaneNormal(plane), tolerance, points);
    }

    // Hyperplane segmentation, get all elements in positive side (Plane equation: dotProduct(planeNormal, point) = distanceOfOrigo)
    inline std::vector<TEntityID> FrustumCulling(std::span<TPlane const> const& boundaryPlanes, TGeometry tolerance, TContainer const& points) const noexcept
    {
      return this->FrustumCullingBase(boundaryPlanes, tolerance, points);
    }


  private: // K Nearest Neighbor helpers
    static void CreateEntityDistance(Node const& node, TVector const& searchPoint, TContainer const& points, std::multiset<EntityDistance>& neighborEntities) noexcept
    {
      for (auto const entityID : node.Entities)
        neighborEntities.insert({ { AD::Distance(searchPoint, detail::at(points, entityID)) }, entityID });
    }

    static IGM::Geometry GetFarestDistance(std::multiset<EntityDistance>& neighborEntities, std::size_t neighborNo) noexcept
    {
      if (neighborEntities.size() < neighborNo)
        return std::numeric_limits<IGM_Geometry>::max();

      return std::next(neighborEntities.begin(), neighborNo - 1)->Distance;
    }

    static std::vector<TEntityID> ConvertEntityDistanceToList(std::multiset<EntityDistance>& neighborEntities, std::size_t neighborNo, TGeometry maxDistance) noexcept
    {
      auto entityIDs = std::vector<TEntityID>();
      auto const entityNo = std::min(neighborNo, neighborEntities.size());
      if (entityNo == 0)
        return entityIDs;

      auto lastIt = std::next(neighborEntities.begin(), entityNo);
      if (std::prev(lastIt)->Distance >= maxDistance)
        lastIt = std::partition_point(neighborEntities.begin(), lastIt, [maxDistance](auto const& ed) { return ed.Distance < maxDistance; });

      entityIDs.reserve(entityNo);
      std::transform(neighborEntities.begin(), lastIt, std::back_inserter(entityIDs), [](auto const& ed) { return ed.EntityID; });
      return entityIDs;
    }

  public:
    // K Nearest Neighbor
    std::vector<TEntityID> GetNearestNeighbors(TVector const& searchPoint, std::size_t neighborNo, TGeometry maxDistance, TContainer const& points) const noexcept
    {
      auto neighborEntities = std::multiset<EntityDistance>();
      auto const [smallestNodeKey, smallesDepthID] = this->FindSmallestNodeKeyWithDepth(this->template GetNodeID<true>(searchPoint));
      if (!SI::IsValidKey(smallestNodeKey))
        return {};

      auto const& smallestNode = this->GetNode(smallestNodeKey);

      auto const& halfSize = this->GetNodeSize(smallesDepthID + 1);
      auto const& centerPoint = GetNodeCenterMacro(this, smallestNodeKey, smallestNode);

      auto const distance = IGM::GetBoxWallDistanceAD(searchPoint, centerPoint, halfSize);
      auto const wallDistance = *std::min(distance.begin(), distance.end());
      CreateEntityDistance(smallestNode, searchPoint, points, neighborEntities);
      if (!smallestNode.IsAnyChildExist())
      {
        if (GetFarestDistance(neighborEntities, neighborNo) < wallDistance)
        {
          return ConvertEntityDistanceToList(neighborEntities, neighborNo, maxDistance);
        }
      }

      // BFS search in iterative way
      using VisitedNodesMap =
        std::conditional_t<SI::IS_LINEAR_TREE, std::unordered_set<MortonChildID>, std::set<MortonNodeID, bitset_arithmetic_compare>>;
      VisitedNodesMap visitedNodes = { smallestNodeKey };
      auto traversedChildNodeKey = smallestNodeKey;
      auto parentDepthID = smallesDepthID - 1;
      for (auto parentNodeKey = SI::GetParentKey(smallestNodeKey); SI::IsValidKey(parentNodeKey);
           traversedChildNodeKey = parentNodeKey, parentNodeKey = SI::GetParentKey(parentNodeKey), --parentDepthID)
      {
        auto nodeMinDistances = std::multiset<BoxDistance>();
        auto const addNodeWallDistance = [&](MortonLocationIDCR key, Node const& node) {
          auto const depthID = SI::GetDepthID(key);
          auto const& halfSize = this->GetNodeSize(depthID + 1);
          auto const& centerPoint = GetNodeCenterMacro(this, key, node);
          nodeMinDistances.insert({ { IGM::Size(IGM::GetBoxWallDistanceAD(searchPoint, centerPoint, halfSize)) }, key, node });
        };

        // Search siblings

        auto nodesToVisit = std::queue<MortonNodeID>{};
        for (nodesToVisit.push(parentNodeKey); !nodesToVisit.empty(); nodesToVisit.pop())
        {
          MortonLocationIDCR nodeKey = nodesToVisit.front();
          if (nodeKey == traversedChildNodeKey)
          {
            continue;
          }

          auto const& node = this->GetNode(nodeKey);
          for (MortonLocationIDCR child : node.GetChildren())
          {
            nodesToVisit.push(child);
          }

          if (!visitedNodes.contains(nodeKey))
          {
            addNodeWallDistance(nodeKey, node);
            visitedNodes.insert(nodeKey);
          }
        }

        // Search non-siblings

        auto const& parentSize = this->GetNodeSize(parentDepthID);
        bool isRangeSearchOverMaxDistance = true;
        auto searchBox = typename IGM::Box{};
        for (dim_t dimensionID = 0; dimensionID < DIMENSION_NO; ++dimensionID)
        {
          auto const size = parentSize[dimensionID] * 2;
          isRangeSearchOverMaxDistance &= size >= maxDistance;
          searchBox.Min[dimensionID] = AD::GetPointC(searchPoint, dimensionID) - size;
          searchBox.Max[dimensionID] = AD::GetPointC(searchPoint, dimensionID) + size;
        }

        auto const nonSiblingNeighbours = this->RangeSearchNodes(searchBox, parentNodeKey);
        for (MortonLocationIDCR nonSiblingKey : nonSiblingNeighbours)
        {
          if (!visitedNodes.contains(nonSiblingKey))
          {
            addNodeWallDistance(nonSiblingKey, this->GetNode(nonSiblingKey));
          }
        }
        visitedNodes.insert(nonSiblingNeighbours.begin(), nonSiblingNeighbours.end());

        // Evaluate the nodes

        auto farestEntityDistance = GetFarestDistance(neighborEntities, neighborNo);
        for (auto const& nodeDistance : nodeMinDistances)
        {
          if (maxDistance <= nodeDistance.Distance)
          {
            break;
          }

          if (neighborNo <= neighborEntities.size() && farestEntityDistance < nodeDistance.Distance)
          {
            break;
          }

          CreateEntityDistance(nodeDistance.NodeReference, searchPoint, points, neighborEntities);
          farestEntityDistance = GetFarestDistance(neighborEntities, neighborNo);
        }

        if (isRangeSearchOverMaxDistance)
        {
          break;
        }
      }

      return ConvertEntityDistanceToList(neighborEntities, neighborNo, maxDistance);
    }

    inline std::vector<TEntityID> GetNearestNeighbors(TVector const& searchPoint, std::size_t neighborNo, TContainer const& points) const noexcept
    {
      return this->GetNearestNeighbors(searchPoint, neighborNo, std::numeric_limits<TGeometry>::max(), points);
    }
  };


  // OrthoTreeBoundingBox: Non-owning container which spatially organize bounding box ids in N dimension space into a hash-table by Morton Z order.
  // SPLIT_DEPTH_INCREASEMENT: if (SPLIT_DEPTH_INCREASEMENT > 0) Those items which are not fit in the child nodes may be stored in the children/grand-children instead of the parent.
  template<
    dim_t DIMENSION_NO,
    typename TVector_,
    typename TBox_,
    typename TRay_,
    typename TPlane_,
    typename TGeometry_ = double,
    depth_t SPLIT_DEPTH_INCREASEMENT = 2,
    typename TAdapter_ = AdaptorGeneral<DIMENSION_NO, TVector_, TBox_, TRay_, TPlane_, TGeometry_>,
    typename TContainer_ = std::span<TBox_ const>>
  class OrthoTreeBoundingBox final : public OrthoTreeBase<DIMENSION_NO, TBox_, TVector_, TBox_, TRay_, TPlane_, TGeometry_, TAdapter_, TContainer_>
  {
  protected:
    using Base = OrthoTreeBase<DIMENSION_NO, TBox_, TVector_, TBox_, TRay_, TPlane_, TGeometry_, TAdapter_, TContainer_>;
    using EntityDistance = typename Base::EntityDistance;
    using BoxDistance = typename Base::BoxDistance;
    using GridBoundary = typename Base::GridBoundary;
    template<typename T>
    using DimArray = std::array<T, DIMENSION_NO>;
    using IGM = typename Base::IGM;
    using IGM_Geometry = typename IGM::Geometry;

  public:
    using AD = typename Base::AD;
    using SI = typename Base::SI;
    using MortonLocationID = typename Base::MortonLocationID;
    using MortonLocationIDCR = typename Base::MortonLocationIDCR;
    using MortonNodeID = typename Base::MortonNodeID;
    using MortonNodeIDCR = typename Base::MortonNodeIDCR;
    using MortonChildID = typename Base::MortonChildID;

    using Node = typename Base::Node;

    using TGeometry = TGeometry_;
    using TVector = TVector_;
    using TBox = TBox_;
    using TRay = TRay_;
    using TPlane = TPlane_;
    using TEntity = typename Base::TEntity;
    using TEntityID = typename Base::TEntityID;
    using TContainer = typename Base::TContainer;

    static constexpr std::size_t DEFAULT_MAX_ELEMENT = DEFAULT_MAX_ELEMENT_IN_NODES;

  public: // Ctors
    OrthoTreeBoundingBox() = default;
    inline explicit OrthoTreeBoundingBox(
      TContainer const& boxes,
      std::optional<depth_t> maxDepthNo = std::nullopt,
      std::optional<TBox> boxSpaceOptional = std::nullopt,
      std::size_t nElementMaxInNode = DEFAULT_MAX_ELEMENT,
      bool isParallelExec = false) noexcept
    {
      if (isParallelExec)
        this->template Create<true>(*this, boxes, maxDepthNo, std::move(boxSpaceOptional), nElementMaxInNode);
      else
        this->template Create<false>(*this, boxes, maxDepthNo, std::move(boxSpaceOptional), nElementMaxInNode);
    }

  private: // Aid functions
    struct Location
    {
      TEntityID EntityID;
      SI::DepthAndLocationID DepthAndLocation;

      inline constexpr auto operator<(Location const& rightLocation) const { return SI::IsLess(DepthAndLocation, rightLocation.DepthAndLocation); }
    };

    using LocationContainer = std::vector<Location>;
    using LocationIterator = typename LocationContainer::iterator;

    void CreateChildNodes(
      Node& parentNode,
      MortonNodeIDCR parentKey,
      LocationIterator& beginLocationIterator,
      LocationIterator const& endLocationIterator,
      MortonLocationIDCR startLocationID,
      depth_t remainingDepthNo) noexcept
    {
      std::size_t const elementNo = std::distance(beginLocationIterator, endLocationIterator);
      if (elementNo < this->m_maxElementNo || remainingDepthNo == 0)
      {
        if (elementNo == 0)
          return;

        parentNode.Entities.resize(elementNo);
        std::transform(beginLocationIterator, endLocationIterator, parentNode.Entities.begin(), [](auto const& item) { return item.EntityID; });
        beginLocationIterator = endLocationIterator;
        return;
      }

      depth_t currentDepthID = this->m_maxDepthNo - remainingDepthNo;
      if (beginLocationIterator->DepthAndLocation.DepthID == currentDepthID)
      {
        auto it = beginLocationIterator;
        beginLocationIterator = std::partition_point(it, endLocationIterator, [&](auto const& location) {
          return location.DepthAndLocation.DepthID == it->DepthAndLocation.DepthID;
        });
        auto const nElementCur = static_cast<int>(std::distance(it, beginLocationIterator));

        parentNode.Entities.resize(nElementCur);
        std::transform(it, beginLocationIterator, parentNode.Entities.begin(), [](auto const& item) { return item.EntityID; });
      }

      ++currentDepthID;
      --remainingDepthNo;

      auto const keyGenerator = typename SI::ChildKeyGenerator(parentKey);
      auto const locationGenerator = typename SI::ChildLocationGenerator(startLocationID, remainingDepthNo);
      while (beginLocationIterator != endLocationIterator)
      {
        auto const actualChildID = locationGenerator.GetChildID(beginLocationIterator->DepthAndLocation, currentDepthID);
        auto const actualEndLocationIterator = std::partition_point(beginLocationIterator, endLocationIterator, [&](auto const& location) {
          auto const childID = locationGenerator.GetChildID(location.DepthAndLocation, currentDepthID);
          return actualChildID == childID;
        });

        auto const childKey = keyGenerator.GetChildNodeKey(actualChildID);

        parentNode.AddChild(childKey);
        auto& nodeChild = this->CreateChild(parentNode, childKey);
        this->CreateChildNodes(
          nodeChild, childKey, beginLocationIterator, actualEndLocationIterator, locationGenerator.GetStartLocationID(actualChildID), remainingDepthNo);
      }
    }


    void SplitEntityLocation(std::array<DimArray<GridID>, 2> const& boxMinMaxGridID, Location& location, LocationContainer& additionalLocations) const noexcept
    {
      depth_t depthID = location.DepthAndLocation.DepthID + SPLIT_DEPTH_INCREASEMENT;
      if (depthID > this->m_maxDepthNo)
        depthID = this->m_maxDepthNo;

      auto const remainingDepthNo = static_cast<depth_t>(this->m_maxDepthNo - depthID);
      auto const gridStepNo = detail::pow2<depth_t, GridID>(remainingDepthNo);

      auto gridBoundaries = DimArray<GridBoundary>{};
      std::size_t boxNoByGrid = 1;
      for (dim_t dimensionID = 0; dimensionID < DIMENSION_NO; ++dimensionID)
      {
        GridID const firstGridSplit = (boxMinMaxGridID[0][dimensionID] / gridStepNo) + GridID{ 1 };
        GridID const lastGridSplit = (boxMinMaxGridID[1][dimensionID] / gridStepNo);
        GridID const gridIDNo = (lastGridSplit < firstGridSplit ? 0 : (lastGridSplit - firstGridSplit + 1)) + 1;
        boxNoByGrid *= gridIDNo;
        if (boxNoByGrid >= SI::CHILD_NO)
          return;

        gridBoundaries[dimensionID] = { boxMinMaxGridID[0][dimensionID], firstGridSplit, lastGridSplit + 1 };
      }

      auto gridIDs = std::vector<DimArray<GridID>>{};
      gridIDs.reserve(boxNoByGrid);
      auto temporaryGridID = DimArray<GridID>{};
      Base::template ConstructGridIDListRecursively<DIMENSION_NO>(gridStepNo, gridBoundaries, temporaryGridID, gridIDs);

      auto const boxNo = gridIDs.size();
      auto const gridGenerator = typename SI::GridConverter(remainingDepthNo);

      // First element into locationID
      location.DepthAndLocation.DepthID = depthID;
      location.DepthAndLocation.LocID = gridGenerator.GetLocationID(gridIDs[0]);
      auto const entityID = location.EntityID;

      auto const additionalBoxNo = boxNo - 1;
      auto const locationNo = additionalLocations.size();
      additionalLocations.resize(locationNo + additionalBoxNo);

      LOOPIVDEP
      for (std::size_t iBox = 0; iBox < additionalBoxNo; ++iBox)
      {
        auto& location = additionalLocations.at(locationNo + iBox);
        location.EntityID = entityID;
        location.DepthAndLocation.DepthID = depthID;
        location.DepthAndLocation.LocID = gridGenerator.GetLocationID(gridIDs[iBox + 1]);
      }
    }


    Location GetEntityLocation(TEntityID entityID, TBox const& box, LocationContainer* additionalLocations) const noexcept
    {
      auto const boxMinMaxGridID = this->m_grid.GetBoxGridID(box);
      auto const boxLocationID = SI::GetRangeLocationID(boxMinMaxGridID);
      auto location = Location{ .EntityID = entityID, .DepthAndLocation = SI::GetDepthAndLocationID(this->m_maxDepthNo, boxLocationID) };

      if constexpr (SPLIT_DEPTH_INCREASEMENT > 0)
      {
        auto const examinationLevel = this->m_maxDepthNo - location.DepthAndLocation.DepthID;

        // if not all nodes are touched, we split
        if (!SI::IsAllChildTouched(boxLocationID, examinationLevel))
          this->SplitEntityLocation(boxMinMaxGridID, location, *additionalLocations);
      }

      return location;
    }

  public: // Create
    // Create
    template<bool IS_PARALLEL_EXEC = false>
    static void Create(
      OrthoTreeBoundingBox& tree,
      TContainer const& boxes,
      std::optional<depth_t> maxDepthIn = std::nullopt,
      std::optional<TBox> boxSpaceOptional = std::nullopt,
      std::size_t maxElementNoInNode = DEFAULT_MAX_ELEMENT) noexcept
    {
      auto const boxSpace = boxSpaceOptional.has_value() ? IGM::GetBoxAD(*boxSpaceOptional) : IGM::GetBoxOfBoxesAD(boxes);
      auto const entityNo = boxes.size();
      auto const maxDepthNo = (!maxDepthIn || maxDepthIn == 0) ? Base::EstimateMaxDepth(entityNo, maxElementNoInNode) : *maxDepthIn;
      tree.InitBase(boxSpace, maxDepthNo, maxElementNoInNode);

      detail::reserve(tree.m_nodes, Base::EstimateNodeNumber(entityNo, maxDepthNo, maxElementNoInNode));
      if (entityNo == 0)
        return;

      auto constexpr rootKey = SI::GetRootKey();
      auto& nodeRoot = detail::at(tree.m_nodes, rootKey);

      auto locations = LocationContainer(entityNo);
      auto constexpr NON_SPLITTED = SPLIT_DEPTH_INCREASEMENT == 0;
      if constexpr (NON_SPLITTED)
      {
        EXEC_POL_DEF(epf); // GCC 11.3
        std::transform(EXEC_POL_ADD(epf) boxes.begin(), boxes.end(), locations.begin(), [&tree, &boxes](auto const& box) {
          return tree.GetEntityLocation(detail::getKeyPart(boxes, box), detail::getValuePart(box), nullptr);
        });
      }
      else if constexpr (!IS_PARALLEL_EXEC)
      {
        locations.reserve(entityNo * std::min<std::size_t>(10, std::size_t{ SI::CHILD_NO } * std::size_t{ SPLIT_DEPTH_INCREASEMENT }));

        std::size_t locationID = 0;
        EXEC_POL_DEF(epf); // GCC 11.3
        std::for_each(EXEC_POL_ADD(epf) boxes.begin(), boxes.end(), [&tree, &boxes, &locations, &locationID](auto const& box) {
          locations[locationID] = tree.GetEntityLocation(detail::getKeyPart(boxes, box), detail::getValuePart(box), &locations);
          ++locationID;
        });
      }
      else // Splitted with parallel execution
      {
        auto additionalLocations = std::unordered_map<TEntityID, LocationContainer>{};
        for (auto const& entity : boxes)
          additionalLocations[detail::getKeyPart(boxes, entity)];

        locations.reserve(entityNo * std::min<std::size_t>(10, SI::CHILD_NO * std::size_t{ SPLIT_DEPTH_INCREASEMENT }));
        EXEC_POL_DEF(epf); // GCC 11.3
        std::transform(EXEC_POL_ADD(epf) boxes.begin(), boxes.end(), locations.begin(), [&tree, &boxes, &additionalLocations](auto const& box) {
          auto const entityID = detail::getKeyPart(boxes, box);
          return tree.GetEntityLocation(entityID, detail::getValuePart(box), &additionalLocations.at(entityID));
        });

        auto additionalLocationPositions = std::unordered_map<TEntityID, std::size_t>(entityNo);
        std::size_t position = entityNo;
        for (auto const& [entityID, adds] : additionalLocations)
        {
          additionalLocationPositions[entityID] = position;
          position += adds.size();
        }

        locations.resize(position);
        EXEC_POL_DEF(epf2); // GCC 11.3
        std::for_each(
          EXEC_POL_ADD(epf2) additionalLocations.begin(), additionalLocations.end(), [&locations, &additionalLocationPositions](auto& additionalLocation) {
            if (additionalLocation.second.empty())
              return;

            std::copy(
              additionalLocation.second.begin(),
              additionalLocation.second.end(),
              std::next(locations.begin(), additionalLocationPositions.at(additionalLocation.first)));
          });
      }

      EXEC_POL_DEF(eps); // GCC 11.3
      std::sort(EXEC_POL_ADD(eps) locations.begin(), locations.end());

      auto beginLocationIterator = locations.begin();
      tree.CreateChildNodes(nodeRoot, rootKey, beginLocationIterator, locations.end(), MortonNodeID{ 0 }, maxDepthNo);
      if constexpr (SPLIT_DEPTH_INCREASEMENT > 0)
      {
        // Eliminate duplicates. Not all sub-nodes will be created due to the maxElementNoInNode, which cause duplicates in the parent nodes.
        EXEC_POL_DEF(epsp); // GCC 11.3
        std::for_each(EXEC_POL_ADD(epsp) tree.m_nodes.begin(), tree.m_nodes.end(), [](auto& pairOfKeyAndNode) {
          detail::sortAndUnique(pairOfKeyAndNode.second.Entities);
        });
      }
    }

  public: // Edit functions
    bool InsertWithRebalancing(TEntityID newEntityID, TBox const& newBox, TContainer const& boxes) noexcept
    {
      if (!IGM::DoesRangeContainBoxAD(this->m_grid.GetBoxSpace(), newBox))
        return false;

      auto locations = std::vector<Location>(1);
      locations[0] = this->GetEntityLocation(newEntityID, newBox, &locations);

      for (auto const& location : locations)
      {
        auto const entityNodeKey = SI::GetHash(location.DepthAndLocation);
        auto const parentNodeKey = this->FindSmallestNodeKey(entityNodeKey);

        if (!this->template InsertWithRebalancingBase<SPLIT_DEPTH_INCREASEMENT == 0>(
              parentNodeKey, SI::GetDepthID(parentNodeKey), entityNodeKey, location.DepthAndLocation.DepthID, newEntityID, boxes))
          return false;
      }

      return true;
    }


    // Insert item into a node. If doInsertToLeaf is true: The smallest node will be chosen by the max depth. If doInsertToLeaf is false: The smallest existing level on the branch will be chosen.
    bool Insert(TEntityID newEntityID, TBox const& newBox, bool doInsertToLeaf = false) noexcept
    {
      if (!IGM::DoesRangeContainBoxAD(this->m_grid.GetBoxSpace(), newBox))
        return false;

      auto const smallestNodeKey = this->FindSmallestNode(newBox);
      if (!SI::IsValidKey(smallestNodeKey))
        return false; // new box is not in the handled space domain

      auto locations = std::vector<Location>(1);
      locations[0] = this->GetEntityLocation(newEntityID, newBox, &locations);

      for (auto const& location : locations)
      {
        auto const entityNodeKey = SI::GetHash(location.DepthAndLocation);
        if (!this->template InsertWithoutRebalancingBase<SPLIT_DEPTH_INCREASEMENT == 0>(smallestNodeKey, entityNodeKey, newEntityID, doInsertToLeaf))
          return false;
      }

      return true;
    }


  private:
    bool DoErase(Node& node, TEntityID entityID) noexcept
    {
      auto& entities = node.Entities;
      auto const endIteratorAfterRemove = std::remove(entities.begin(), entities.end(), entityID);
      if (endIteratorAfterRemove == entities.end())
        return false; // id was not registered previously.

      entities.erase(endIteratorAfterRemove, entities.end());
      return true;
    }


    template<depth_t REMAINING_DEPTH>
    bool DoEraseRec(MortonNodeIDCR nodeKey, TEntityID entityID) noexcept
    {
      auto& node = detail::at(this->m_nodes, nodeKey);
      auto isThereAnyErased = this->DoErase(node, entityID);
      if constexpr (REMAINING_DEPTH > 0)
      {
        auto const childKeys = node.GetChildren(); // Copy required because of RemoveNodeIfPossible()
        for (MortonNodeIDCR childKey : childKeys)
          isThereAnyErased |= DoEraseRec<REMAINING_DEPTH - 1>(childKey, entityID);
      }
      this->RemoveNodeIfPossible(nodeKey, node);

      return isThereAnyErased;
    }


  public:
    // Erase id, aided with the original bounding box
    template<bool DO_UPDATE_ENTITY_IDS = Base::IS_CONTIGOUS_CONTAINER>
    bool Erase(TEntityID entityIDToErase, TBox const& box) noexcept
    {
      auto const smallestNodeKey = this->FindSmallestNode(box);
      if (!SI::IsValidKey(smallestNodeKey))
        return false; // old box is not in the handled space domain

      if (DoEraseRec<SPLIT_DEPTH_INCREASEMENT>(smallestNodeKey, entityIDToErase))
      {
        if constexpr (DO_UPDATE_ENTITY_IDS)
        {
          for (auto& [key, node] : this->m_nodes)
            for (auto& entityID : node.Entities)
              entityID -= entityIDToErase < entityID;
        }
        return true;
      }
      else
        return false;
    }


    // Erase an id. Traverse all node if it is needed, which has major performance penalty.
    template<bool DO_UPDATE_ENTITY_IDS = Base::IS_CONTIGOUS_CONTAINER>
    constexpr bool EraseEntity(TEntityID entityID) noexcept
    {
      bool isErased = false;
      if constexpr (SPLIT_DEPTH_INCREASEMENT == 0)
      {
        for (auto& [nodeKey, node] : this->m_nodes)
        {
          if (std::erase(node.Entities, entityID) > 0)
          {
            this->RemoveNodeIfPossible(nodeKey, node);
            isErased = true;
            break;
          }
        }
      }
      else
      {
        auto erasableNodes = std::vector<MortonNodeID>{};
        for (auto& [nodeKey, node] : this->m_nodes)
        {
          auto const isErasedInCurrent = std::erase(node.Entities, entityID) > 0;
          if (isErasedInCurrent)
            erasableNodes.emplace_back(nodeKey);

          isErased |= isErasedInCurrent;
        }

        for (MortonNodeIDCR nodeKey : erasableNodes)
          this->RemoveNodeIfPossible(nodeKey, this->GetNode(nodeKey));
      }

      if (!isErased)
        return false;

      if constexpr (DO_UPDATE_ENTITY_IDS)
      {
        for (auto& [key, node] : this->m_nodes)
          for (auto& id : node.Entities)
            id -= entityID < id;
      }

      return true;
    }


    // Update id by the new bounding box information
    bool Update(TEntityID entityID, TBox const& boxNew, bool doInsertToLeaf = false) noexcept
    {
      if (!IGM::DoesRangeContainBoxAD(this->m_grid.GetBoxSpace(), boxNew))
        return false;

      if (!this->EraseEntity<false>(entityID))
        return false;

      return this->Insert(entityID, boxNew, doInsertToLeaf);
    }


    // Update id by the new bounding box information and the erase part is aided by the old bounding box geometry data
    bool Update(TEntityID entityID, TBox const& oldBox, TBox const& newBox, bool doInsertToLeaf = false) noexcept
    {
      if (!IGM::DoesRangeContainBoxAD(this->m_grid.GetBoxSpace(), newBox))
        return false;

      if constexpr (SPLIT_DEPTH_INCREASEMENT == 0)
        if (this->FindSmallestNode(oldBox) == this->FindSmallestNode(newBox))
          return true;

      if (!this->Erase<false>(entityID, oldBox))
        return false; // entityID was not registered previously.

      return this->Insert(entityID, newBox, doInsertToLeaf);
    }


    // Update id with rebalancing by the new bounding box information
    bool Update(TEntityID entityID, TBox const& boxNew, TContainer const& boxes) noexcept
    {
      if (!IGM::DoesRangeContainBoxAD(this->m_grid.GetBoxSpace(), boxNew))
        return false;

      if (!this->EraseEntity<false>(entityID))
        return false;

      return this->InsertWithRebalancing(entityID, boxNew, boxes);
    }


    // Update id with rebalancing by the new bounding box information and the erase part is aided by the old bounding box geometry data
    bool Update(TEntityID entityID, TBox const& oldBox, TBox const& newBox, TContainer const& boxes) noexcept
    {
      if (!IGM::DoesRangeContainBoxAD(this->m_grid.GetBoxSpace(), newBox))
        return false;

      if constexpr (SPLIT_DEPTH_INCREASEMENT == 0)
        if (this->FindSmallestNode(oldBox) == this->FindSmallestNode(newBox))
          return true;

      if (!this->Erase<false>(entityID, oldBox))
        return false; // entityID was not registered previously.

      return this->InsertWithRebalancing(entityID, newBox, boxes);
    }


  private:
    void PickSearchRecursive(TVector const& pickPoint, TContainer const& boxes, MortonNodeIDCR parentKey, std::vector<TEntityID>& foundEntitiyIDs) const noexcept
    {
      auto const& parentNode = this->GetNode(parentKey);
      std::copy_if(parentNode.Entities.begin(), parentNode.Entities.end(), std::back_inserter(foundEntitiyIDs), [&](auto const entityID) {
        return AD::DoesBoxContainPoint(detail::at(boxes, entityID), pickPoint);
      });

      auto const& centerPoint = GetNodeCenterMacro(this, parentKey, parentNode);
      bool isPickPointInCenter = true;
      bool isPickPointInCenterOngoing = true;
      for (MortonNodeIDCR keyChild : parentNode.GetChildren())
      {
        if (!isPickPointInCenter || isPickPointInCenterOngoing)
        {
          auto mask = MortonNodeID{ 1 };
          for (dim_t dimensionID = 0; dimensionID < DIMENSION_NO; ++dimensionID, mask <<= 1)
          {
            auto const lower = (keyChild & mask) == MortonNodeID{};
            auto const center = TGeometry(centerPoint[dimensionID]);
            if (lower)
            {
              if (center < AD::GetPointC(pickPoint, dimensionID))
                continue;
            }
            else
            {
              if (center > AD::GetPointC(pickPoint, dimensionID))
                continue;
            }

            if (isPickPointInCenter)
              isPickPointInCenter &= center == AD::GetPointC(pickPoint, dimensionID);
          }
        }
        isPickPointInCenterOngoing = false;

        PickSearchRecursive(pickPoint, boxes, keyChild, foundEntitiyIDs);
        if (!isPickPointInCenter)
          break;
      }
    }


  public: // Search functions
    // Pick search
    std::vector<TEntityID> PickSearch(TVector const& pickPoint, TContainer const& boxes) const noexcept
    {
      auto foundEntitiyIDs = std::vector<TEntityID>();
      if (!IGM::DoesBoxContainPointAD(this->m_grid.GetBoxSpace(), pickPoint))
        return foundEntitiyIDs;

      foundEntitiyIDs.reserve(100);

      auto const endIteratorOfNodes = this->m_nodes.end();
      auto const gridIDRange = this->m_grid.GetEdgePointGridID(pickPoint);
      auto rangeLocationID = SI::GetRangeLocationID(gridIDRange);

      auto nodeKey = SI::GetHash(this->m_maxDepthNo, rangeLocationID[0]);
      if (rangeLocationID[0] != rangeLocationID[1]) // Pick point is on the nodes edge. It must check more nodes downward.
      {
        auto const rangeKey = SI::GetNodeID(this->m_maxDepthNo, rangeLocationID);
        nodeKey = this->FindSmallestNodeKey(rangeKey);
        auto const nodeIterator = this->m_nodes.find(nodeKey);
        if (nodeIterator != endIteratorOfNodes)
          PickSearchRecursive(pickPoint, boxes, nodeIterator->first, foundEntitiyIDs);

        nodeKey = SI::GetParentKey(nodeKey);
      }

      for (; SI::IsValidKey(nodeKey); nodeKey = SI::GetParentKey(nodeKey))
      {
        auto const nodeIterator = this->m_nodes.find(nodeKey);
        if (nodeIterator == endIteratorOfNodes)
          continue;

        std::copy_if(nodeIterator->second.Entities.begin(), nodeIterator->second.Entities.end(), std::back_inserter(foundEntitiyIDs), [&](auto const entityID) {
          return AD::DoesBoxContainPoint(detail::at(boxes, entityID), pickPoint);
        });
      }

      return foundEntitiyIDs;
    }


    // Range search
    template<bool DO_MUST_FULLY_CONTAIN = true>
    std::vector<TEntityID> RangeSearch(TBox const& range, TContainer const& boxes) const noexcept
    {
      auto foundEntities = std::vector<TEntityID>();
      this->template RangeSearchBaseRoot<DO_MUST_FULLY_CONTAIN, false>(range, boxes, foundEntities);

      if constexpr (SPLIT_DEPTH_INCREASEMENT > 0)
        detail::sortAndUnique(foundEntities);

      return foundEntities;
    }

    // Hyperplane intersection (Plane equation: dotProduct(planeNormal, point) = distanceOfOrigo)
    inline std::vector<TEntityID> PlaneIntersection(
      TGeometry const& distanceOfOrigo, TVector const& planeNormal, TGeometry tolerance, TContainer const& boxes) const noexcept
    {
      return this->PlaneIntersectionBase(distanceOfOrigo, planeNormal, tolerance, boxes);
    }

    // Hyperplane intersection using built-in plane
    inline std::vector<TEntityID> PlaneIntersection(TPlane const& plane, TGeometry tolerance, TContainer const& boxes) const noexcept
    {
      return this->PlaneIntersectionBase(AD::GetPlaneOrigoDistance(plane), AD::GetPlaneNormal(plane), tolerance, boxes);
    }

    // Hyperplane segmentation, get all elements in positive side (Plane equation: dotProduct(planeNormal, point) = distanceOfOrigo)
    inline std::vector<TEntityID> PlanePositiveSegmentation(
      TGeometry distanceOfOrigo, TVector const& planeNormal, TGeometry tolerance, TContainer const& boxes) const noexcept
    {
      return this->PlanePositiveSegmentationBase(distanceOfOrigo, planeNormal, tolerance, boxes);
    }

    // Hyperplane segmentation, get all elements in positive side (Plane equation: dotProduct(planeNormal, point) = distanceOfOrigo)
    inline std::vector<TEntityID> PlanePositiveSegmentation(TPlane const& plane, TGeometry tolerance, TContainer const& boxes) const noexcept
    {
      return this->PlanePositiveSegmentationBase(AD::GetPlaneOrigoDistance(plane), AD::GetPlaneNormal(plane), tolerance, boxes);
    }

    // Hyperplane segmentation, get all elements in positive side (Plane equation: dotProduct(planeNormal, point) = distanceOfOrigo)
    inline std::vector<TEntityID> FrustumCulling(std::span<TPlane const> const& boundaryPlanes, TGeometry tolerance, TContainer const& boxes) const noexcept
    {
      return this->FrustumCullingBase(boundaryPlanes, tolerance, boxes);
    }


    // Client-defined Collision detector based on indices. AABB intersection is executed independently from this checker.
    using FCollisionDetector = std::function<bool(TEntityID, TEntityID)>;

    // Collision detection: Returns all overlapping boxes from the source trees.
    static std::vector<std::pair<TEntityID, TEntityID>> CollisionDetection(
      OrthoTreeBoundingBox const& leftTree, TContainer const& leftBoxes, OrthoTreeBoundingBox const& rightTree, TContainer const& rightBoxes) noexcept
    {
      using NodeIterator = typename Base::template UnderlyingContainer<Node>::const_iterator;
      struct NodeIteratorAndStatus
      {
        NodeIterator Iterator;
        bool IsTraversed;
      };
      using ParentIteratorArray = std::array<NodeIteratorAndStatus, 2>;

      enum : bool
      {
        Left,
        Right
      };

      auto results = std::vector<std::pair<TEntityID, TEntityID>>{};
      results.reserve(leftBoxes.size() / 10);

      auto constexpr rootKey = SI::GetRootKey();
      auto const trees = std::array{ &leftTree, &rightTree };

      [[maybe_unused]] auto const pLeftTree = &leftTree;
      [[maybe_unused]] auto const pRightTree = &rightTree;
      auto nodePairToProceed = std::queue<ParentIteratorArray>{};
      nodePairToProceed.push({
        NodeIteratorAndStatus{  leftTree.m_nodes.find(rootKey), false },
        NodeIteratorAndStatus{ rightTree.m_nodes.find(rootKey), false }
      });
      for (; !nodePairToProceed.empty(); nodePairToProceed.pop())
      {
        auto const& parentNodePair = nodePairToProceed.front();

        // Check the current ascendant content
        {
          for (auto const leftEntityID : parentNodePair[Left].Iterator->second.Entities)
            for (auto const rightEntityID : parentNodePair[Right].Iterator->second.Entities)
              if (AD::AreBoxesOverlapped(detail::at(leftBoxes, leftEntityID), detail::at(rightBoxes, rightEntityID), false))
                results.emplace_back(leftEntityID, rightEntityID);
        }

        // Collect children
        auto childNodes = std::array<std::vector<NodeIteratorAndStatus>, 2>{};
        for (auto const sideID : { Left, Right })
        {
          auto const& [nodeIterator, fTraversed] = parentNodePair[sideID];
          if (fTraversed)
            continue;

          auto const& childIDs = nodeIterator->second.GetChildren();
          childNodes[sideID].resize(childIDs.size());
          std::transform(childIDs.begin(), childIDs.end(), childNodes[sideID].begin(), [&](MortonNodeIDCR childKey) -> NodeIteratorAndStatus {
            return { trees[sideID]->m_nodes.find(childKey), false };
          });
        }

        // Stop condition
        if (childNodes[Left].empty() && childNodes[Right].empty())
          continue;

        // Add parent if it has any element
        for (auto const sideID : { Left, Right })
          if (!parentNodePair[sideID].Iterator->second.Entities.empty())
            childNodes[sideID].push_back({ parentNodePair[sideID].Iterator, true });


        // Cartesian product of childNodes left and right
        for (auto const& leftChildNode : childNodes[Left])
          for (auto const& rightChildNode : childNodes[Right])
            if (!(leftChildNode.Iterator == parentNodePair[Left].Iterator && rightChildNode.Iterator == parentNodePair[Right].Iterator))
              if (IGM::AreBoxesOverlappingByCenter(
                    GetNodeCenterMacro(pLeftTree, leftChildNode.Iterator->first, leftChildNode.Iterator->second),
                    GetNodeCenterMacro(pRightTree, rightChildNode.Iterator->first, rightChildNode.Iterator->second),
                    leftTree.GetNodeSizeByKey(leftChildNode.Iterator->first),
                    rightTree.GetNodeSizeByKey(rightChildNode.Iterator->first)))
                nodePairToProceed.emplace(std::array{ leftChildNode, rightChildNode });
      }

      if constexpr (SPLIT_DEPTH_INCREASEMENT > 0)
        detail::sortAndUnique(results);

      return results;
    }


    // Collision detection: Returns all overlapping boxes from the source trees.
    inline std::vector<std::pair<TEntityID, TEntityID>> CollisionDetection(
      TContainer const& boxes, OrthoTreeBoundingBox const& otherTree, TContainer const& otherBoxes) const noexcept
    {
      return CollisionDetection(*this, boxes, otherTree, otherBoxes);
    }

  private:
    struct SweepAndPruneDatabase
    {
      inline constexpr SweepAndPruneDatabase(TContainer const& boxes, std::vector<TEntityID> const& entityIDs) noexcept
      : m_sortedEntityIDs(entityIDs)
      {
        std::sort(m_sortedEntityIDs.begin(), m_sortedEntityIDs.end(), [&](auto const entityIDL, auto const entityIDR) {
          return AD::GetBoxMinC(detail::at(boxes, entityIDL), 0) < AD::GetBoxMinC(detail::at(boxes, entityIDR), 0);
        });
      }

      inline constexpr std::vector<TEntityID> const& GetEntities() const noexcept { return m_sortedEntityIDs; }

    private:
      std::vector<TEntityID> m_sortedEntityIDs;
    };

    template<typename TCollisionDetectionContainer>
    void InsertCollidedEntities(
      TContainer const& boxes, std::pair<MortonNodeID, Node> const& pairKeyNode, TCollisionDetectionContainer& collidedEntityPairsInsideNode) const noexcept
    {
      auto constexpr DOES_ORDER_MATTER = SPLIT_DEPTH_INCREASEMENT > 0;

      auto const& [nodeKey, node] = pairKeyNode;

      auto const nodeSPD = SweepAndPruneDatabase(boxes, node.Entities);
      auto const& entityIDs = nodeSPD.GetEntities();
      auto const noEntity = entityIDs.size();

      for (auto parentKey = SI::GetParentKey(nodeKey); SI::IsValidKey(parentKey); parentKey = SI::GetParentKey(parentKey))
      {
        auto const parentSPD = SweepAndPruneDatabase(boxes, this->GetNode(parentKey).Entities);
        auto const& parentEntityIDs = parentSPD.GetEntities();

        std::size_t iEntityBegin = 0;
        for (auto const entityIDParent : parentEntityIDs)
        {
          for (; iEntityBegin < noEntity; ++iEntityBegin)
            if (AD::GetBoxMaxC(detail::at(boxes, entityIDs[iEntityBegin]), 0) >= AD::GetBoxMinC(detail::at(boxes, entityIDParent), 0))
              break; // sweep and prune optimization

          for (std::size_t iEntity = iEntityBegin; iEntity < noEntity; ++iEntity)
          {
            auto const entityID = entityIDs[iEntity];

            if (AD::GetBoxMaxC(detail::at(boxes, entityIDParent), 0) < AD::GetBoxMinC(detail::at(boxes, entityID), 0))
              break; // sweep and prune optimization

            if (AD::AreBoxesOverlappedStrict(detail::at(boxes, entityID), detail::at(boxes, entityIDParent)))
              detail::emplace(collidedEntityPairsInsideNode, detail::makePair<TEntityID, DOES_ORDER_MATTER>(entityID, entityIDParent));
          }
        }
      }

      for (std::size_t i = 0; i < noEntity; ++i)
      {
        auto const entityIDI = entityIDs[i];

        for (std::size_t j = i + 1; j < noEntity; ++j)
        {
          auto const entityIDJ = entityIDs[j];
          if (AD::GetBoxMaxC(detail::at(boxes, entityIDI), 0) < AD::GetBoxMinC(detail::at(boxes, entityIDJ), 0))
            break; // sweep and prune optimization

          if (AD::AreBoxesOverlappedStrict(detail::at(boxes, entityIDI), detail::at(boxes, entityIDJ)))
            detail::emplace(collidedEntityPairsInsideNode, detail::makePair<TEntityID, DOES_ORDER_MATTER>(entityIDI, entityIDJ));
        }
      }
    }

    // Collision detection between the stored elements from bottom to top logic
    template<bool IS_PARALLEL_EXEC = false>
    std::vector<std::pair<TEntityID, TEntityID>> CollectCollidedEntities(
      TContainer const& boxes, std::optional<FCollisionDetector> const& collisionDetector = std::nullopt) const noexcept
    {
      using CollisionDetectionContainer = std::vector<std::pair<TEntityID, TEntityID>>;
      using CollisionDetectionContainerMap = std::unordered_set<std::pair<TEntityID, TEntityID>, detail::pair_hash>;

      auto const entityNo = boxes.size();
      auto collidedEntityPairs = CollisionDetectionContainer{};
      collidedEntityPairs.reserve(boxes.size());
      auto collidedEntityPairsMap = CollisionDetectionContainerMap{};
      if constexpr (!IS_PARALLEL_EXEC)
      {
        if constexpr (SPLIT_DEPTH_INCREASEMENT > 0)
        {
          collidedEntityPairsMap.reserve(entityNo);
        }

        EXEC_POL_DEF(epcd); // GCC 11.3
        std::for_each(EXEC_POL_ADD(epcd) this->m_nodes.begin(), this->m_nodes.end(), [&](auto const& pairKeyNode) {
          if constexpr (SPLIT_DEPTH_INCREASEMENT == 0)
            InsertCollidedEntities(boxes, pairKeyNode, collidedEntityPairs);
          else
            InsertCollidedEntities(boxes, pairKeyNode, collidedEntityPairsMap);
        });
      }
      else
      {
        auto collidedEntityPairsInsideNodes = std::vector<CollisionDetectionContainer>(this->m_nodes.size());
        EXEC_POL_DEF(epcd); // GCC 11.3
        std::transform(EXEC_POL_ADD(epcd) this->m_nodes.begin(), this->m_nodes.end(), collidedEntityPairsInsideNodes.begin(), [&](auto const& pairKeyNode) {
          auto collidedEntityPairsInsideNode = CollisionDetectionContainer{};
          InsertCollidedEntities(boxes, pairKeyNode, collidedEntityPairsInsideNode);
          return collidedEntityPairsInsideNode;
        });

        EXEC_POL_DEF(eps); // GCC 11.3
        auto const noCollisions = std::transform_reduce(
          EXEC_POL_ADD(eps) collidedEntityPairsInsideNodes.begin(),
          collidedEntityPairsInsideNodes.end(),
          size_t{},
          std::plus{},
          [](auto const& collidedEntityPairsInsideNode) { return collidedEntityPairsInsideNode.size(); });

        if constexpr (SPLIT_DEPTH_INCREASEMENT == 0)
        {
          collidedEntityPairs.reserve(noCollisions);
          for (auto const& collidedEntityPairsInsideNode : collidedEntityPairsInsideNodes)
            collidedEntityPairs.insert(collidedEntityPairs.end(), collidedEntityPairsInsideNode.begin(), collidedEntityPairsInsideNode.end());
        }
        else
        {
          collidedEntityPairsMap.reserve(noCollisions);
          for (auto& collidedEntityPairsInsideNode : collidedEntityPairsInsideNodes)
            collidedEntityPairsMap.insert(collidedEntityPairsInsideNode.begin(), collidedEntityPairsInsideNode.end());
        }
      }

      if constexpr (SPLIT_DEPTH_INCREASEMENT > 0)
      {
        collidedEntityPairs.reserve(collidedEntityPairsMap.size());
        collidedEntityPairs.insert(collidedEntityPairs.end(), collidedEntityPairsMap.begin(), collidedEntityPairsMap.end());
      }

      if (collisionDetector)
      {
        auto const it = std::remove_if(collidedEntityPairs.begin(), collidedEntityPairs.end(), [&](auto const& pair) {
          return (*collisionDetector)(pair.first, pair.second);
        });
        collidedEntityPairs.erase(it, collidedEntityPairs.end());
      }

      return collidedEntityPairs;
    }

  public:
    // Collision detection between the stored elements from bottom to top logic
    template<bool IS_PARALLEL_EXEC = false>
    inline std::vector<std::pair<TEntityID, TEntityID>> CollisionDetection(TContainer const& boxes) const noexcept
    {
      return CollectCollidedEntities<IS_PARALLEL_EXEC>(boxes, std::nullopt);
    }


    // Collision detection between the stored elements from bottom to top logic
    template<bool IS_PARALLEL_EXEC = false>
    inline std::vector<std::pair<TEntityID, TEntityID>> CollisionDetection(TContainer const& boxes, FCollisionDetector&& collisionDetector) const noexcept
    {
      return CollectCollidedEntities<IS_PARALLEL_EXEC>(boxes, collisionDetector);
    }

  private:
    void GetRayIntersectedAllRecursive(
      depth_t depthID,
      MortonNodeIDCR parentKey,
      TContainer const& boxes,
      TVector const& rayBasePoint,
      TVector const& rayHeading,
      TGeometry tolerance,
      TGeometry maxExaminationDistance,
      std::vector<EntityDistance>& foundEntities) const noexcept
    {
      auto const& node = this->GetNode(parentKey);

      auto const isNodeHit =
        IGM::GetRayBoxDistanceAD(GetNodeCenterMacro(this, parentKey, node), this->GetNodeSize(depthID + 1), rayBasePoint, rayHeading, tolerance);
      if (!isNodeHit)
        return;

      for (auto const entityID : node.Entities)
      {
        auto const entityDistance = AD::GetRayBoxDistance(detail::at(boxes, entityID), rayBasePoint, rayHeading, tolerance);
        if (entityDistance && (maxExaminationDistance == 0 || entityDistance.value() <= maxExaminationDistance))
          foundEntities.push_back({ { IGM_Geometry(entityDistance.value()) }, entityID });
      }

      ++depthID;
      for (MortonNodeIDCR childKey : node.GetChildren())
        GetRayIntersectedAllRecursive(depthID, childKey, boxes, rayBasePoint, rayHeading, tolerance, maxExaminationDistance, foundEntities);
    }


    void GetRayIntersectedFirstRecursive(
      depth_t depthID,
      MortonNodeIDCR parentKey,
      TContainer const& boxes,
      TVector const& rayBasePoint,
      TVector const& rayHeading,
      TGeometry tolerance,
      std::multiset<EntityDistance>& foundEntities) const noexcept
    {
      auto const& node = this->GetNode(parentKey);

      auto const maxExaminationDistance =
        foundEntities.empty() ? std::numeric_limits<typename IGM::Geometry>::infinity() : foundEntities.rbegin()->Distance;
      for (auto const entityID : node.Entities)
      {
        auto const distance = AD::GetRayBoxDistance(detail::at(boxes, entityID), rayBasePoint, rayHeading, tolerance);
        if (!distance)
          continue;

        auto const distance_ = IGM_Geometry(*distance);
        if (distance_ > maxExaminationDistance)
          continue;

        foundEntities.insert({ { distance_ }, entityID });
      }

      ++depthID;
      auto nodeDistances = std::multiset<BoxDistance>();
      auto const& halfSize = this->GetNodeSize(depthID + 1);
      for (MortonNodeIDCR childKey : node.GetChildren())
      {
        auto const& nodeChild = this->GetNode(childKey);
        auto const distance = IGM::GetRayBoxDistanceAD(GetNodeCenterMacro(this, childKey, nodeChild), halfSize, rayBasePoint, rayHeading, tolerance);
        if (!distance)
          continue;

        if (*distance > maxExaminationDistance)
          continue;

        nodeDistances.insert({ { IGM_Geometry(distance.value()) }, childKey, nodeChild });
      }

      for (auto const& nodeDistance : nodeDistances)
        GetRayIntersectedFirstRecursive(depthID, nodeDistance.NodeKey, boxes, rayBasePoint, rayHeading, tolerance, foundEntities);
    }


  public:
    // Get all box which is intersected by the ray in order
    std::vector<TEntityID> RayIntersectedAll(
      TVector const& rayBasePointPoint, TVector const& rayHeading, TContainer const& boxes, TGeometry tolerance = {}, TGeometry maxExaminationDistance = {}) const noexcept
    {
      auto foundEntities = std::vector<EntityDistance>();
      foundEntities.reserve(20);
      GetRayIntersectedAllRecursive(0, SI::GetRootKey(), boxes, rayBasePointPoint, rayHeading, tolerance, maxExaminationDistance, foundEntities);

      auto const beginIteratorOfEntities = foundEntities.begin();
      auto endIteratorOfEntities = foundEntities.end();
      std::sort(beginIteratorOfEntities, endIteratorOfEntities);
      if constexpr (SPLIT_DEPTH_INCREASEMENT > 0)
        endIteratorOfEntities =
          std::unique(beginIteratorOfEntities, endIteratorOfEntities, [](auto const& lhs, auto const& rhs) { return lhs.EntityID == rhs.EntityID; });

      auto foundEntityIDs = std::vector<TEntityID>(std::distance(beginIteratorOfEntities, endIteratorOfEntities));
      std::transform(beginIteratorOfEntities, endIteratorOfEntities, foundEntityIDs.begin(), [](auto const& entityDistance) {
        return entityDistance.EntityID;
      });
      return foundEntityIDs;
    }

    // Get all box which is intersected by the ray in order
    inline std::vector<TEntityID> RayIntersectedAll(TRay const& ray, TContainer const& boxes, TGeometry tolerance = {}, TGeometry maxExaminationDistance = {}) const noexcept
    {
      return RayIntersectedAll(ray.Origin, ray.Direction, boxes, tolerance, maxExaminationDistance);
    }

    // Get first box which is intersected by the ray
    std::optional<TEntityID> RayIntersectedFirst(TVector const& rayBasePoint, TVector const& rayHeading, TContainer const& boxes, TGeometry tolerance = {}) const noexcept
    {
      auto const distance = IGM::GetRayBoxDistanceAD(
        GetNodeCenterMacro(this, SI::GetRootKey(), this->GetNode(SI::GetRootKey())), this->GetNodeSize(1), rayBasePoint, rayHeading, tolerance);
      if (!distance)
        return std::nullopt;

      auto foundEntities = std::multiset<EntityDistance>();
      GetRayIntersectedFirstRecursive(0, SI::GetRootKey(), boxes, rayBasePoint, rayHeading, tolerance, foundEntities);
      if (foundEntities.empty())
        return std::nullopt;

      return foundEntities.begin()->EntityID;
    }

    // Get first box which is intersected by the ray
    inline std::optional<TEntityID> RayIntersectedFirst(TRay const& ray, TContainer const& boxes, TGeometry tolerance) const noexcept
    {
      return RayIntersectedFirst(ray.Origin, ray.Direction, boxes, tolerance);
    }
  };


  template<dim_t DIMENSION_NO, typename TGeometry = double>
  using VectorND = std::array<TGeometry, DIMENSION_NO>;

  template<dim_t DIMENSION_NO, typename TGeometry = double>
  using PointND = VectorND<DIMENSION_NO, TGeometry>;

  template<dim_t DIMENSION_NO, typename TGeometry = double>
  struct BoundingBoxND
  {
    VectorND<DIMENSION_NO, TGeometry> Min;
    VectorND<DIMENSION_NO, TGeometry> Max;
  };

  template<dim_t DIMENSION_NO, typename TGeometry = double>
  struct RayND
  {
    VectorND<DIMENSION_NO, TGeometry> Origin;
    VectorND<DIMENSION_NO, TGeometry> Direction;
  };

  template<dim_t DIMENSION_NO, typename TGeometry = double>
  struct PlaneND
  {
    TGeometry OrigoDistance;
    VectorND<DIMENSION_NO, TGeometry> Normal;
  };


  // Aliases
  using BaseGeometryType = double;
  using Vector1D = OrthoTree::VectorND<1, BaseGeometryType>;
  using Vector2D = OrthoTree::VectorND<2, BaseGeometryType>;
  using Vector3D = OrthoTree::VectorND<3, BaseGeometryType>;
  using Point1D = OrthoTree::PointND<1, BaseGeometryType>;
  using Point2D = OrthoTree::PointND<2, BaseGeometryType>;
  using Point3D = OrthoTree::PointND<3, BaseGeometryType>;
  using BoundingBox1D = OrthoTree::BoundingBoxND<1, BaseGeometryType>;
  using BoundingBox2D = OrthoTree::BoundingBoxND<2, BaseGeometryType>;
  using BoundingBox3D = OrthoTree::BoundingBoxND<3, BaseGeometryType>;
  using Ray2D = OrthoTree::RayND<2, BaseGeometryType>;
  using Ray3D = OrthoTree::RayND<3, BaseGeometryType>;
  using Plane2D = OrthoTree::PlaneND<2, BaseGeometryType>;
  using Plane3D = OrthoTree::PlaneND<3, BaseGeometryType>;

  template<dim_t DIMENSION_NO, typename TGeometry = BaseGeometryType>
  using AdaptorGeneralND = AdaptorGeneral<
    DIMENSION_NO,
    OrthoTree::VectorND<DIMENSION_NO, TGeometry>,
    OrthoTree::BoundingBoxND<DIMENSION_NO, TGeometry>,
    OrthoTree::RayND<DIMENSION_NO, TGeometry>,
    OrthoTree::PlaneND<DIMENSION_NO, TGeometry>,
    TGeometry>;

  template<dim_t DIMENSION_NO, typename TGeometry = BaseGeometryType, typename TContainer = std::span<OrthoTree::VectorND<DIMENSION_NO, TGeometry> const>>
  using TreePointND = OrthoTree::OrthoTreePoint<
    DIMENSION_NO,
    OrthoTree::VectorND<DIMENSION_NO, TGeometry>,
    OrthoTree::BoundingBoxND<DIMENSION_NO, TGeometry>,
    OrthoTree::RayND<DIMENSION_NO, TGeometry>,
    OrthoTree::PlaneND<DIMENSION_NO, TGeometry>,
    TGeometry,
    AdaptorGeneralND<DIMENSION_NO, TGeometry>,
    TContainer>;

  template<
    dim_t DIMENSION_NO,
    uint32_t SPLIT_DEPTH_INCREASEMENT = 2,
    typename TGeometry = BaseGeometryType,
    typename TContainer = std::span<OrthoTree::BoundingBoxND<DIMENSION_NO, TGeometry> const>>
  using TreeBoxND = OrthoTree::OrthoTreeBoundingBox<
    DIMENSION_NO,
    OrthoTree::VectorND<DIMENSION_NO, TGeometry>,
    OrthoTree::BoundingBoxND<DIMENSION_NO, TGeometry>,
    OrthoTree::RayND<DIMENSION_NO, TGeometry>,
    OrthoTree::PlaneND<DIMENSION_NO, TGeometry>,
    TGeometry,
    SPLIT_DEPTH_INCREASEMENT,
    AdaptorGeneralND<DIMENSION_NO, TGeometry>,
    TContainer>;

  // Dualtree for points
  using DualtreePoint = TreePointND<1, BaseGeometryType>;

  // Dualtree for bounding boxes
  using DualtreeBox = TreeBoxND<1, 2, BaseGeometryType>;

  // Quadtree for points
  using QuadtreePoint = TreePointND<2, BaseGeometryType>;

  // Quadtree for bounding boxes
  using QuadtreeBox = TreeBoxND<2, 2, BaseGeometryType>;

  // Octree for points
  using OctreePoint = TreePointND<3, BaseGeometryType>;

  // Octree for bounding boxes
  using OctreeBox = TreeBoxND<3, 2, BaseGeometryType>;

  // Hexatree for points
  using HexatreePoint = TreePointND<4, BaseGeometryType>;

  // Hexatree for bounding boxes
  using HexatreeBox = TreeBoxND<4, 2, BaseGeometryType>;

  // OrthoTrees for higher dimensions
  using TreePoint16D = TreePointND<16, BaseGeometryType>;
  using TreeBox16D = TreeBoxND<16, 2, BaseGeometryType>;


  // Dualtree for bounding boxes with split-depth settings
  template<uint32_t SPLIT_DEPTH_INCREASEMENT>
  using DualtreeBoxs = TreeBoxND<1, SPLIT_DEPTH_INCREASEMENT, BaseGeometryType>;

  // Quadtree for bounding boxes with split-depth settings
  template<uint32_t SPLIT_DEPTH_INCREASEMENT>
  using QuadtreeBoxs = TreeBoxND<2, SPLIT_DEPTH_INCREASEMENT, BaseGeometryType>;

  // Octree for bounding boxes with split-depth settings
  template<uint32_t SPLIT_DEPTH_INCREASEMENT>
  using OctreeBoxs = TreeBoxND<3, SPLIT_DEPTH_INCREASEMENT, BaseGeometryType>;

  // Hexatree for bounding boxes with split-depth settings
  template<uint32_t SPLIT_DEPTH_INCREASEMENT>
  using HexatreeBoxs = TreeBoxND<4, SPLIT_DEPTH_INCREASEMENT, BaseGeometryType>;

  // OrthoTrees for higher dimensions with split-depth settings
  template<uint32_t SPLIT_DEPTH_INCREASEMENT>
  using TreeBox16Ds = TreeBoxND<16, SPLIT_DEPTH_INCREASEMENT, BaseGeometryType>;


  // OrthoTrees with std::unordered_map

  // std::unordered_map-based Quadtree for points
  using QuadtreePointMap = TreePointND<2, BaseGeometryType, std::unordered_map<index_t, OrthoTree::Vector2D>>;

  // std::unordered_map-based Octree for points
  using OctreePointMap = TreePointND<3, BaseGeometryType, std::unordered_map<index_t, OrthoTree::Vector3D>>;

  // std::unordered_map-based Octree for bounding boxes
  using QuadreeBoxMap = TreeBoxND<2, 2, BaseGeometryType, std::unordered_map<index_t, OrthoTree::BoundingBox2D>>;

  // std::unordered_map-based Octree for bounding boxes
  using OctreeBoxMap = TreeBoxND<3, 2, BaseGeometryType, std::unordered_map<index_t, OrthoTree::BoundingBox3D>>;

  // std::unordered_map-based Quadtree for bounding boxes with split-depth settings
  template<uint32_t SPLIT_DEPTH_INCREASEMENT>
  using QuadtreeBoxsMap = TreeBoxND<2, SPLIT_DEPTH_INCREASEMENT, BaseGeometryType, std::unordered_map<index_t, OrthoTree::BoundingBox2D>>;
  using QuadtreeBoxMap = TreeBoxND<2, 2, BaseGeometryType, std::unordered_map<index_t, OrthoTree::BoundingBox2D>>;

  // std::unordered_map-based Octree for bounding boxes with split-depth settings
  template<uint32_t SPLIT_DEPTH_INCREASEMENT>
  using OctreeBoxsMap = TreeBoxND<3, SPLIT_DEPTH_INCREASEMENT, BaseGeometryType, std::unordered_map<index_t, OrthoTree::BoundingBox3D>>;
  using OctreeBoxMap = TreeBoxND<3, 2, BaseGeometryType, std::unordered_map<index_t, OrthoTree::BoundingBox3D>>;


  // User-defined container-based Quadtree for points
  template<typename UDMap>
  using QuadtreePointUDMap = TreePointND<2, BaseGeometryType, UDMap>;

  // User-defined container-based Octree for points
  template<typename UDMap>
  using OctreePointUDMap = TreePointND<3, BaseGeometryType, UDMap>;

  // User-defined container-based Octree for bounding boxes
  template<typename UDMap>
  using QuadreeBoxUDMap = TreeBoxND<2, 2, BaseGeometryType, UDMap>;

  // User-defined container-based Octree for bounding boxes
  template<typename UDMap>
  using OctreeBoxUDMap = TreeBoxND<3, 2, BaseGeometryType, UDMap>;

  // User-defined container-based Quadtree for bounding boxes with split-depth settings
  template<uint32_t SPLIT_DEPTH_INCREASEMENT, typename UDMap>
  using QuadtreeBoxsUDMap = TreeBoxND<2, SPLIT_DEPTH_INCREASEMENT, BaseGeometryType, UDMap>;

  // User-defined container-based Octree for bounding boxes with split-depth settings
  template<uint32_t SPLIT_DEPTH_INCREASEMENT, typename UDMap>
  using OctreeBoxsUDMap = TreeBoxND<3, SPLIT_DEPTH_INCREASEMENT, BaseGeometryType, UDMap>;
} // namespace OrthoTree


#include "octree_container.h"

#undef LOOPIVDEP
#ifdef CRASH_UNDEF
#undef CRASH_UNDEF
#undef CRASH
#endif // CRASH_UNDEF
#ifdef CRASH_IF_UNDEF
#undef CRASH_IF_UNDEF
#undef CRASH_IF
#endif // CRASH_IF_UNDEF

#endif // ORTHOTREE_GUARD<|MERGE_RESOLUTION|>--- conflicted
+++ resolved
@@ -65,11 +65,7 @@
 #ifdef __has_include
 #if __has_include(<immintrin.h>)
 #include <immintrin.h>
-<<<<<<< HEAD
 #if (defined(__BMI2__) || defined(__AVX2__)) && (defined(_M_X64) || defined(__x86_64__) || defined(__amd64__))
-=======
-#if defined(__BMI2__) || defined(__AVX2__)
->>>>>>> 55f2e39e
 #define BMI2_PDEP_AVAILABLE 1
 #endif
 #endif
@@ -1306,12 +1302,8 @@
       // Max number of children
       static auto constexpr CHILD_NO = detail::pow2_ce<DIMENSION_NO>();
 
-<<<<<<< HEAD
-      // Max value: 2 ^ DIMENSION_NO
-=======
       static auto constexpr MAX_NONLINEAR_DEPTH = 4;
 
->>>>>>> 55f2e39e
       using UnderlyingInt = std::conditional_t<IS_32BIT_LOCATION, uint32_t, uint64_t>;
       using ChildID = UnderlyingInt;
 
@@ -1710,20 +1702,14 @@
         return GetKeyChildPart(childNodeKey >> (DIMENSION_NO * (depthDifference - 1)));
       }
 
-<<<<<<< HEAD
-      static inline constexpr bool IsChildInGreaterSegment(LinearLocationID locationID, dim_t dimensionID) noexcept
-      {
-        return locationID & (LocationID{ 1 } << dimensionID);
+      static inline constexpr bool IsChildInGreaterSegment(ChildID childID, dim_t dimensionID) noexcept
+      {
+        return (ChildID{ 1 } << dimensionID) & childID;
       }
 
       static inline constexpr bool IsChildInGreaterSegment(NonLinearLocationID const& locationID, dim_t dimensionID) noexcept
       {
         return locationID[dimensionID];
-=======
-      static inline constexpr bool IsChildInGreaterSegment(ChildID childID, dim_t dimensionID) noexcept
-      {
-        return (ChildID{ 1 } << dimensionID) & childID;
->>>>>>> 55f2e39e
       }
 
       static inline constexpr std::array<LocationID, 2> GetRangeLocationID(std::array<DimArray<GridID>, 2> const& gridIDRange) noexcept
@@ -2293,11 +2279,7 @@
       CRASH_IF(!this->m_nodes.empty()); // To build/setup/create the tree, use the Create() [recommended] or Init() function. If an already
                                         // builded tree is wanted to be reset, use the Reset() function before init.
       CRASH_IF(maxDepthNo < 2);
-<<<<<<< HEAD
-      CRASH_IF(maxDepthNo > SI::MAX_THEORETICAL_DEPTH);
-=======
       CRASH_IF(maxDepthNo >= SI::MAX_THEORETICAL_DEPTH);
->>>>>>> 55f2e39e
       CRASH_IF(maxDepthNo >= std::numeric_limits<uint8_t>::max());
       CRASH_IF(maxElementNo <= 1);
       CRASH_IF(CHAR_BIT * sizeof(GridID) < m_maxDepthNo);
